--- conflicted
+++ resolved
@@ -49,14 +49,9 @@
     };
 
     RenderData() :
-<<<<<<< HEAD
-            Component(), mesh_(0), render_mask_(DEFAULT_RENDER_MASK), rendering_order_(
+            Component(), mesh_(0), light_(0), use_light_(false), render_mask_(
+                    DEFAULT_RENDER_MASK), rendering_order_(
                     DEFAULT_RENDERING_ORDER), offset_(false), offset_factor_(
-=======
-            Component(), mesh_(0), material_(0), light_(0), use_light_(false), render_mask_(
-                    DEFAULT_RENDER_MASK), rendering_order_(
-                    DEFAULT_RENDERING_ORDER), cull_test_(true), offset_(false), offset_factor_(
->>>>>>> 10b945a9
                     0.0f), offset_units_(0.0f), depth_test_(true), alpha_blend_(
                     true), draw_mode_(GL_TRIANGLES) {
     }
@@ -212,13 +207,9 @@
     static const int DEFAULT_RENDER_MASK = Left | Right;
     static const int DEFAULT_RENDERING_ORDER = Geometry;
     Mesh* mesh_;
-<<<<<<< HEAD
     std::vector<RenderPass*> render_pass_list_;
-=======
-    Material* material_;
     Light* light_;
     bool use_light_;
->>>>>>> 10b945a9
     int render_mask_;
     int rendering_order_;
     bool offset_;
