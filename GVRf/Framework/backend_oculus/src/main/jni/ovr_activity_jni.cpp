--- conflicted
+++ resolved
@@ -72,72 +72,34 @@
     JNIEXPORT void JNICALL Java_org_gearvrf_OvrViewManager_drawEyes(JNIEnv * jni, jobject jViewManager,
                                                                     jlong appPtr) {
         GVRActivity *activity = reinterpret_cast<GVRActivity*>(appPtr);
-    activity->onDrawFrame(jViewManager);
-<<<<<<< HEAD
+        activity->onDrawFrame(jViewManager);
     }
-
-    JNIEXPORT void JNICALL Java_org_gearvrf_OvrViewManager_nativeInitializeGearController
-            (JNIEnv* jni, jclass clazz, jlong appPtr, jlong controllerPtr) {
-        GVRActivity *activity = reinterpret_cast<GVRActivity*>(appPtr);
-        GearController *gearController = reinterpret_cast<GearController*>(controllerPtr);
-        activity->setGearController(gearController);
-    }
-
+    
     JNIEXPORT void JNICALL Java_org_gearvrf_OvrVrapiActivityHandler_nativeShowConfirmQuit(JNIEnv * jni, jclass clazz, jlong appPtr) {
         GVRActivity *activity = reinterpret_cast<GVRActivity*>(appPtr);
         activity->showConfirmQuit();
     }
-
+    
     JNIEXPORT jint JNICALL Java_org_gearvrf_OvrVrapiActivityHandler_nativeInitializeVrApi(JNIEnv * jni, jclass clazz, jlong appPtr) {
         GVRActivity *activity = reinterpret_cast<GVRActivity*>(appPtr);
         return activity->initializeVrApi();
     }
-
+    
     JNIEXPORT void JNICALL Java_org_gearvrf_OvrVrapiActivityHandler_nativeUninitializeVrApi(JNIEnv * jni, jclass clazz, jlong appPtr) {
         GVRActivity *activity = reinterpret_cast<GVRActivity*>(appPtr);
         activity->uninitializeVrApi();
     }
-
+    
     JNIEXPORT jboolean JNICALL Java_org_gearvrf_OvrConfigurationManager_nativeIsHmtConnected(JNIEnv* jni, jclass clazz, jlong appPtr) {
         const GVRActivity *activity = reinterpret_cast<GVRActivity*>(appPtr);
         return activity->isHmtConnected();
     }
-
+    
     JNIEXPORT jboolean JNICALL Java_org_gearvrf_GVRConfigurationManager_nativeUsingMultiview(JNIEnv* jni, jclass clazz, jlong appPtr) {
         const GVRActivity *activity = reinterpret_cast<GVRActivity*>(appPtr);
         return activity->usingMultiview();
     }
-
+    
     } //extern "C" {
-=======
-}
-
-JNIEXPORT void JNICALL Java_org_gearvrf_OvrVrapiActivityHandler_nativeShowConfirmQuit(JNIEnv * jni, jclass clazz, jlong appPtr) {
-    GVRActivity *activity = reinterpret_cast<GVRActivity*>(appPtr);
-    activity->showConfirmQuit();
-}
-
-JNIEXPORT jint JNICALL Java_org_gearvrf_OvrVrapiActivityHandler_nativeInitializeVrApi(JNIEnv * jni, jclass clazz, jlong appPtr) {
-    GVRActivity *activity = reinterpret_cast<GVRActivity*>(appPtr);
-    return activity->initializeVrApi();
-}
-
-JNIEXPORT void JNICALL Java_org_gearvrf_OvrVrapiActivityHandler_nativeUninitializeVrApi(JNIEnv * jni, jclass clazz, jlong appPtr) {
-    GVRActivity *activity = reinterpret_cast<GVRActivity*>(appPtr);
-    activity->uninitializeVrApi();
-}
-
-JNIEXPORT jboolean JNICALL Java_org_gearvrf_OvrConfigurationManager_nativeIsHmtConnected(JNIEnv* jni, jclass clazz, jlong appPtr) {
-    const GVRActivity *activity = reinterpret_cast<GVRActivity*>(appPtr);
-    return activity->isHmtConnected();
-}
-
-JNIEXPORT jboolean JNICALL Java_org_gearvrf_GVRConfigurationManager_nativeUsingMultiview(JNIEnv* jni, jclass clazz, jlong appPtr) {
-    const GVRActivity *activity = reinterpret_cast<GVRActivity*>(appPtr);
-    return activity->usingMultiview();
-}
-
-} //extern "C" {
->>>>>>> a6f06bf6
-
+    
 } //namespace gvr