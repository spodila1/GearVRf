/* Copyright 2015 Samsung Electronics Co., LTD
 *
 * Licensed under the Apache License, Version 2.0 (the "License");
 * you may not use this file except in compliance with the License.
 * You may obtain a copy of the License at
 *
 *     http://www.apache.org/licenses/LICENSE-2.0
 *
 * Unless required by applicable law or agreed to in writing, software
 * distributed under the License is distributed on an "AS IS" BASIS,
 * WITHOUT WARRANTIES OR CONDITIONS OF ANY KIND, either express or implied.
 * See the License for the specific language governing permissions and
 * limitations under the License.
 */

#include "engine/renderer/gl_renderer.h"
#include "gl/gl_render_data.h"
#include "objects/scene_object.h"
<<<<<<< HEAD
#include "gl_vertex_buffer.h"
=======
#include "objects/components/skeleton.h"
#include "objects/components/skin.h"
>>>>>>> 4e6a7d23

namespace gvr
{
    void GLRenderData::render(Shader* shader, Renderer* renderer)
    {
        int    indexCount = mesh_->getIndexCount();
        int    vertexCount = mesh_->getVertexCount();
        int    mode = draw_mode();
        GLVertexBuffer* glvbuf = static_cast<GLVertexBuffer*>(mesh_->getVertexBuffer());

#ifdef DEBUG_SHADER
        LOGV("SHADER: RenderData::render binding vertex arrays to program %d %p %d vertices, %d indices",
                                     programId, this, vertexCount, indexCount);
#endif
<<<<<<< HEAD
        glvbuf->bindToShader(shader, mesh_->getIndexBuffer());
=======
        if (shader->hasBones())
        {
            Skin* skin = (Skin*) owner_object()->getComponent(Skin::getComponentType());

            if (skin)
            {
                skin->bindBuffer(renderer, shader);
            }
        }
        mesh_->getVertexBuffer()->bindToShader(shader, mesh_->getIndexBuffer());
>>>>>>> 4e6a7d23
        checkGLError("renderMesh::mesh_->getVertexBuffer()->bindToShader(");
        switch (mesh_->getIndexSize())
        {
            case 2:
            glDrawElements(mode, indexCount, GL_UNSIGNED_SHORT, 0);
            break;

            case 4:
            glDrawElements(mode, indexCount, GL_UNSIGNED_INT, 0);
            break;

            default:
            glDrawArrays(mode, 0, vertexCount);
            break;
        }
        checkGLError(" RenderData::render after draw");
        glBindVertexArray(0);
    }


    void GLRenderData::bindToShader(Shader* shader, Renderer* renderer)
    {
        GLVertexBuffer* glvbuf = static_cast<GLVertexBuffer*>(mesh_->getVertexBuffer());
        if (mesh_->hasBones() && bones_ubo_ && shader->hasBones())
        {
            GLUniformBlock* glbones = static_cast<GLUniformBlock*>(bones_ubo_);
            glbones->bindBuffer(shader, renderer);
        }
#ifdef DEBUG_SHADER
        LOGV("SHADER: RenderData::render binding vertex arrays to program %d %p %d vertices, %d indices",
                                     programId, this, vertexCount, indexCount);
#endif
        glvbuf->bindToShader(shader, mesh_->getIndexBuffer());
        checkGLError("RenderData::bindToShader");
    }
}<|MERGE_RESOLUTION|>--- conflicted
+++ resolved
@@ -16,12 +16,9 @@
 #include "engine/renderer/gl_renderer.h"
 #include "gl/gl_render_data.h"
 #include "objects/scene_object.h"
-<<<<<<< HEAD
 #include "gl_vertex_buffer.h"
-=======
 #include "objects/components/skeleton.h"
 #include "objects/components/skin.h"
->>>>>>> 4e6a7d23
 
 namespace gvr
 {
@@ -36,9 +33,7 @@
         LOGV("SHADER: RenderData::render binding vertex arrays to program %d %p %d vertices, %d indices",
                                      programId, this, vertexCount, indexCount);
 #endif
-<<<<<<< HEAD
         glvbuf->bindToShader(shader, mesh_->getIndexBuffer());
-=======
         if (shader->hasBones())
         {
             Skin* skin = (Skin*) owner_object()->getComponent(Skin::getComponentType());
@@ -48,8 +43,6 @@
                 skin->bindBuffer(renderer, shader);
             }
         }
-        mesh_->getVertexBuffer()->bindToShader(shader, mesh_->getIndexBuffer());
->>>>>>> 4e6a7d23
         checkGLError("renderMesh::mesh_->getVertexBuffer()->bindToShader(");
         switch (mesh_->getIndexSize())
         {
@@ -73,7 +66,7 @@
     void GLRenderData::bindToShader(Shader* shader, Renderer* renderer)
     {
         GLVertexBuffer* glvbuf = static_cast<GLVertexBuffer*>(mesh_->getVertexBuffer());
-        if (mesh_->hasBones() && bones_ubo_ && shader->hasBones())
+        if (bones_ubo_ && shader->hasBones())
         {
             GLUniformBlock* glbones = static_cast<GLUniformBlock*>(bones_ubo_);
             glbones->bindBuffer(shader, renderer);
