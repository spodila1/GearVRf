/* Copyright 2015 Samsung Electronics Co., LTD
 *
 * Licensed under the Apache License, Version 2.0 (the "License");
 * you may not use this file except in compliance with the License.
 * You may obtain a copy of the License at
 *
 *     http://www.apache.org/licenses/LICENSE-2.0
 *
 * Unless required by applicable law or agreed to in writing, software
 * distributed under the License is distributed on an "AS IS" BASIS,
 * WITHOUT WARRANTIES OR CONDITIONS OF ANY KIND, either express or implied.
 * See the License for the specific language governing permissions and
 * limitations under the License.
 */

/***************************************************************************
 * Renders a scene, a screen.
 ***************************************************************************/

#ifndef FRAMEWORK_VULKANRENDERER_H
#define FRAMEWORK_VULKANRENDERER_H

#include <vector>
#include <memory>



#include "glm/glm.hpp"
#include "objects/eye_type.h"
#include "objects/mesh.h"
#include "objects/bounding_volume.h"
#include <unordered_map>
#include "renderer.h"
#include "vulkan/vulkan_headers.h"
#include "vulkan/vulkan_flags.h"


namespace gvr {

class Camera;
class Scene;
class SceneObject;
class ShaderData;
class RenderData;
class RenderTexture;
class Light;
class BitmapImage;
class CubemapImage;
class CompressedImage;

class VulkanRenderer: public Renderer {
    friend class Renderer;

protected:
    virtual ~VulkanRenderer(){
        vulkanCore_->releaseInstance();
    }

public:

    VkFence createFenceObject(){
        return vulkanCore_->createFenceObject();
    }
    VkCommandBuffer createCommandBuffer(VkCommandBufferLevel level){
        return vulkanCore_->createCommandBuffer(level);
    }
    void renderToOculus(RenderTarget* renderTarget){
        vulkanCore_->renderToOculus(renderTarget);
    }

    void unmapRenderToOculus(RenderTarget* renderTarget){
        vulkanCore_->unmapRenderToOculus(renderTarget);
    }

    Texture* createSharedTexture( int id) { return nullptr; };

<<<<<<< HEAD

    VulkanRenderer() : Renderer(), vulkanCore_(nullptr) {
=======
    VulkanRenderer(int vulkanPropValue = 0) : vulkanCore_(nullptr) {
>>>>>>> 4e6a7d23
        vkflags::initVkRenderFlags();
        vulkanCore_ = VulkanCore::getInstance(nullptr, vulkanPropValue);
    }

    VulkanCore* getCore() { return vulkanCore_; }
    VkDevice& getDevice(){
        return vulkanCore_->getDevice();
    }
    bool GetMemoryTypeFromProperties(uint32_t typeBits, VkFlags requirements_mask,
                                     uint32_t *typeIndex){
        return vulkanCore_->GetMemoryTypeFromProperties(typeBits,requirements_mask,typeIndex);
    }
    void initCmdBuffer(VkCommandBufferLevel level,VkCommandBuffer& cmdBuffer){
        vulkanCore_->initCmdBuffer(level,cmdBuffer);
    }
    VkQueue& getQueue(){
        return vulkanCore_->getVkQueue();
    }
    VkPhysicalDevice& getPhysicalDevice(){
        return vulkanCore_->getPhysicalDevice();
    }
    void makeShadowMaps(Scene* scene, jobject javaSceneObject, ShaderManager* shader_manager);
    virtual ShaderData* createMaterial(const char* uniform_desc, const char* texture_desc);
    virtual RenderData* createRenderData();
    virtual RenderData* createRenderData(RenderData*);
    virtual RenderPass* createRenderPass();
    virtual ShadowMap* createShadowMap(ShaderData*) { return nullptr; }
    virtual UniformBlock* createUniformBlock(const char* desc, int binding, const char* name, int maxelems);
    Image* createImage(int type, int format);
    virtual RenderTarget* createRenderTarget(Scene*, bool stereo);
    virtual RenderTarget* createRenderTarget(RenderTexture*, bool multiview, bool stereo);
    virtual RenderTarget* createRenderTarget(RenderTexture*, const RenderTarget*);
    virtual Texture* createTexture(int target = GL_TEXTURE_2D);
    virtual RenderTexture* createRenderTexture(int width, int height, int sample_count,
                                               int jcolor_format, int jdepth_format, bool resolve_depth,
                                               const TextureParameters* texture_parameters, int number_views);
    virtual RenderTexture* createRenderTexture(int width, int height, int sample_count, int layers, int depthformat);
    virtual RenderTexture* createRenderTexture(const RenderTextureInfo&);
    virtual VertexBuffer* createVertexBuffer(const char* desc, int vcount);
    virtual IndexBuffer* createIndexBuffer(int bytesPerIndex, int icount);
    virtual Shader* createShader(int id, const char* signature,
                                 const char* uniformDescriptor, const char* textureDescriptor,
                                 const char* vertexDescriptor, const char* vertexShader,
                                 const char* fragmentShader, const char* matrixCalc);
    virtual void renderRenderTarget(Scene*, jobject javaSceneObject, RenderTarget* renderTarget, ShaderManager* shader_manager,
                                    RenderTexture* post_effect_render_texture_a, RenderTexture* post_effect_render_texture_b);
    virtual Light* createLight(const char* uniformDescriptor, const char* textureDescriptor);
    virtual void updatePostEffectMesh(Mesh*);
    virtual void validate(RenderSorter::Renderable& r);
    virtual void render(const RenderState&, const RenderSorter::Renderable&);
    virtual UniformBlock* createTransformBlock(int numMatrices);

private:
    VulkanCore* vulkanCore_;
};
}
#endif //FRAMEWORK_VULKANRENDERER_H<|MERGE_RESOLUTION|>--- conflicted
+++ resolved
@@ -74,12 +74,7 @@
 
     Texture* createSharedTexture( int id) { return nullptr; };
 
-<<<<<<< HEAD
-
-    VulkanRenderer() : Renderer(), vulkanCore_(nullptr) {
-=======
     VulkanRenderer(int vulkanPropValue = 0) : vulkanCore_(nullptr) {
->>>>>>> 4e6a7d23
         vkflags::initVkRenderFlags();
         vulkanCore_ = VulkanCore::getInstance(nullptr, vulkanPropValue);
     }
