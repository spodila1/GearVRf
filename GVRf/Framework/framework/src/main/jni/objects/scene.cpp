--- conflicted
+++ resolved
@@ -38,13 +38,8 @@
 
 { }
 
-Scene::~Scene() {
-}
+Scene::~Scene() { }
 
-
-void Scene::addSceneObject(SceneObject* scene_object) {
-    scene_root_->addChildObject(scene_root_, scene_object);
-}
 
 void Scene::removeSceneObject(SceneObject* scene_object) {
     scene_root_->removeChildObject(scene_object);
@@ -124,7 +119,6 @@
     lights_.clear();
 }
 
-<<<<<<< HEAD
 /**
  * Called when the depth shaders for shadow mapping are required.
  * Typically it will only be called once per scene.
@@ -154,10 +148,10 @@
     }
     return false;
 }
-=======
-void Scene::setSceneRoot(SceneObject* sceneRoot) {
+
+void Scene::setSceneRoot(SceneObject* sceneRoot)
+{
     scene_root_ = sceneRoot;
 }
 
->>>>>>> 4e6a7d23
 }
