--- conflicted
+++ resolved
@@ -236,13 +236,8 @@
                 data.Distance = distance;
                 data.FaceIndex = iter;
             }
-<<<<<<< HEAD
-         });
-        if(pickCoordinates){
-=======
-        }
+        });
         if(pickCoordinates && data.IsHit){
->>>>>>> cd4c5437
             populateSurfaceCoords(mesh, data);
         }
     }
