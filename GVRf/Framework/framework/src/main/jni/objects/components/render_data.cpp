/* Copyright 2015 Samsung Electronics Co., LTD
 *
 * Licensed under the Apache License, Version 2.0 (the "License");
 * you may not use this file except in compliance with the License.
 * You may obtain a copy of the License at
 *
 *     http://www.apache.org/licenses/LICENSE-2.0
 *
 * Unless required by applicable law or agreed to in writing, software
 * distributed under the License is distributed on an "AS IS" BASIS,
 * WITHOUT WARRANTIES OR CONDITIONS OF ANY KIND, either express or implied.
 * See the License for the specific language governing permissions and
 * limitations under the License.
 */
#include <glm/glm.hpp>
#include <glm/gtc/type_ptr.hpp>
#include <glm/ext.hpp>

#include "util/jni_utils.h"
#include "objects/scene.h"
#include "objects/scene_object.h"
#include "shaders/shader.h"
#include "objects/components/skin.h"
#include <glslang/Include/Common.h> //@todo remove; for to_string

namespace gvr {

RenderData::~RenderData() {
    if (nullptr == javaVm_) {
        return;
    }

    JNIEnv* env;

    const jint rc = javaVm_->GetEnv(reinterpret_cast<void**>(&env), SUPPORTED_JNI_VERSION);
    if (JNI_EDETACHED != rc && JNI_OK != rc) {
        FAIL("~RenderData: fatal GetEnv error");
    }
    if (rc == JNI_EDETACHED) {
        if (javaVm_->AttachCurrentThread(&env, nullptr) != JNI_OK) {
            FAIL("~RenderData: fatal AttachCurrentThread error");
        }
    }

    env->DeleteGlobalRef(bindShaderObject_);

    if (rc == JNI_EDETACHED) {
        if (JNI_OK != javaVm_->DetachCurrentThread()) {
            FAIL("~RenderData: fatal DetachCurrentThread error");
        }
    }
}

void RenderData::add_pass(RenderPass* render_pass) {
    markDirty();
    render_pass_list_.push_back(render_pass);
}

void RenderData::remove_pass(int pass)
{
    markDirty();
    render_pass_list_.erase(render_pass_list_.begin() + pass);
}

RenderPass* RenderData::pass(int pass) {
    if (pass >= 0 && pass < render_pass_list_.size()) {
        return render_pass_list_[pass];
    }
    return nullptr;
}

const RenderPass* RenderData::pass(int pass) const {
    if (pass >= 0 && pass < render_pass_list_.size()) {
        return render_pass_list_[pass];
    }
    return nullptr;
}

void RenderData::set_mesh(Mesh* mesh)
{
    if (mesh_ != mesh)
    {
        mesh_ = mesh;
        markDirty();
        SceneObject* owner = owner_object();
        if (owner)
        {
            owner->dirtyHierarchicalBoundingVolume();
        }
    }
}

int RenderData::cull_face(int pass) const
{
    if (pass >= 0 && pass < render_pass_list_.size())
    {
        return render_pass_list_[pass]->cull_face();
    }
    return 0;
}

ShaderData* RenderData::material(int pass) const {
    if (pass >= 0 && pass < render_pass_list_.size()) {
        return render_pass_list_[pass]->material();
    }
    return nullptr;
}

/**
 * Called when the shader for a RenderData needs to be generated on the Java side.
 */
void RenderData::bindShader(JNIEnv* env, jobject localSceneObject, bool isMultiview)
{
    env->CallVoidMethod(bindShaderObject_, bindShaderMethod_, localSceneObject, isMultiview);
}

<<<<<<< HEAD
const std::string& RenderData::getHashCode()
{
    if (isHashCodeDirty())
=======
bool compareRenderDataByShader(RenderData *i, RenderData *j)
{
    // Compare renderData by their material's shader type
    // Note: multi-pass renderData is skipped for now and put to later position,
    // since each of the passes has a separate material (and shader as well).
    // An advanced sorting may be added later to take multi-pass into account
    if (j->pass_count() > 1) {
        return true;
    }

    if (i->pass_count() > 1) {
        return false;
    }

    return i->get_shader(0) < j->get_shader(0);
}

bool compareRenderDataByOrderShaderDistance(RenderData *i, RenderData *j)
{
    //1. rendering order needs to be sorted first to guarantee specified correct order
    if (i->rendering_order() == j->rendering_order())
    {
        // if it is a transparent object, sort by camera distance from back to front
        if (i->rendering_order() >= RenderData::Transparent
            && i->rendering_order() < RenderData::Overlay)
        {
            return i->camera_distance() > j->camera_distance();
        }

        if (i->get_shader(0) == j->get_shader(0))
        {
            int no_passes1 = i->pass_count();
            int no_passes2 = j->pass_count();

            if (no_passes1 == no_passes2)
            {
                //@todo what about the other passes

                //this is pointer comparison; assumes batching is on; if the materials are not
                //the same then comparing the pointers further is an arbitrary decision; hence
                //falling back to camera distance.
                if (i->material(0) == j->material(0))
                {
                    if (i->cull_face(0) == j->cull_face(0))
                    {
                        if (i->getHashCode().compare(j->getHashCode()) == 0)
                        {
                            // otherwise sort from front to back
                            return i->camera_distance() < j->camera_distance();
                        }
                        return i->getHashCode() < j->getHashCode();
                    }
                    return i->cull_face(0) < j->cull_face(0);
                }
                return i->material(0) < j->material(0);
            }
            return no_passes1 < no_passes2;
        }
        return i->get_shader() < j->get_shader();
    }
    return i->rendering_order() < j->rendering_order();
}

const std::string& RenderData::getHashCode()
{
    if (hash_code_dirty_)
>>>>>>> 4e6a7d23
    {
        std::string render_data_string;
        render_data_string.append(std::to_string(getRenderDataFlagsHashCode()));
        render_data_string.append(std::to_string(getComponentType()));
        render_data_string.append(std::to_string(mesh_->getVertexBuffer()->getDescriptor()));
        hash_code = render_data_string;
        pass(0)->render_modes().clearDirty();
    }
    return hash_code;
}

bool RenderData::updateGPU(Renderer* renderer, Shader* shader)
{
    if (shader->hasBones())
    {
        Skin* skin = (Skin*) owner_object()->getComponent(Skin::getComponentType());

        if (skin)
        {
<<<<<<< HEAD
            if (bones_ubo_ == NULL)
            {
                bones_ubo_ = renderer->createUniformBlock("mat4 u_bone_matrix", BONES_UBO_INDEX,
                                                          "Bones_ubo", MAX_BONES);
                bones_ubo_->setNumElems(numBones);
            }
            bones_ubo_->setRange(0, bone_matrices.data(), numBones);
            bones_ubo_->updateGPU(renderer, 0, numBones * sizeof(glm::mat4));
=======
            skin->updateGPU(renderer, shader);
>>>>>>> 4e6a7d23
        }
    }
    return mesh_->getVertexBuffer()->updateGPU(renderer, mesh_->getIndexBuffer(), shader);
}

void RenderData::setBindShaderObject(JNIEnv* env, jobject bindShaderObject)
{
    static const jclass clazz = env->GetObjectClass(bindShaderObject);
    static const jmethodID method = env->GetMethodID(clazz, "call", "(Lorg/gearvrf/GVRScene;Z)V");
    if (method == 0)
    {
        FAIL("RenderData::setBindShaderObject: ERROR cannot find 'BindShaderObject.call' Java method");
    }

    bindShaderMethod_ = method;
    bindShaderObject_ = env->NewGlobalRef(bindShaderObject);
    env->GetJavaVM(&javaVm_);
}

}<|MERGE_RESOLUTION|>--- conflicted
+++ resolved
@@ -114,78 +114,9 @@
     env->CallVoidMethod(bindShaderObject_, bindShaderMethod_, localSceneObject, isMultiview);
 }
 
-<<<<<<< HEAD
 const std::string& RenderData::getHashCode()
 {
     if (isHashCodeDirty())
-=======
-bool compareRenderDataByShader(RenderData *i, RenderData *j)
-{
-    // Compare renderData by their material's shader type
-    // Note: multi-pass renderData is skipped for now and put to later position,
-    // since each of the passes has a separate material (and shader as well).
-    // An advanced sorting may be added later to take multi-pass into account
-    if (j->pass_count() > 1) {
-        return true;
-    }
-
-    if (i->pass_count() > 1) {
-        return false;
-    }
-
-    return i->get_shader(0) < j->get_shader(0);
-}
-
-bool compareRenderDataByOrderShaderDistance(RenderData *i, RenderData *j)
-{
-    //1. rendering order needs to be sorted first to guarantee specified correct order
-    if (i->rendering_order() == j->rendering_order())
-    {
-        // if it is a transparent object, sort by camera distance from back to front
-        if (i->rendering_order() >= RenderData::Transparent
-            && i->rendering_order() < RenderData::Overlay)
-        {
-            return i->camera_distance() > j->camera_distance();
-        }
-
-        if (i->get_shader(0) == j->get_shader(0))
-        {
-            int no_passes1 = i->pass_count();
-            int no_passes2 = j->pass_count();
-
-            if (no_passes1 == no_passes2)
-            {
-                //@todo what about the other passes
-
-                //this is pointer comparison; assumes batching is on; if the materials are not
-                //the same then comparing the pointers further is an arbitrary decision; hence
-                //falling back to camera distance.
-                if (i->material(0) == j->material(0))
-                {
-                    if (i->cull_face(0) == j->cull_face(0))
-                    {
-                        if (i->getHashCode().compare(j->getHashCode()) == 0)
-                        {
-                            // otherwise sort from front to back
-                            return i->camera_distance() < j->camera_distance();
-                        }
-                        return i->getHashCode() < j->getHashCode();
-                    }
-                    return i->cull_face(0) < j->cull_face(0);
-                }
-                return i->material(0) < j->material(0);
-            }
-            return no_passes1 < no_passes2;
-        }
-        return i->get_shader() < j->get_shader();
-    }
-    return i->rendering_order() < j->rendering_order();
-}
-
-const std::string& RenderData::getHashCode()
-{
-    if (hash_code_dirty_)
->>>>>>> 4e6a7d23
     {
         std::string render_data_string;
         render_data_string.append(std::to_string(getRenderDataFlagsHashCode()));
@@ -205,18 +136,7 @@
 
         if (skin)
         {
-<<<<<<< HEAD
-            if (bones_ubo_ == NULL)
-            {
-                bones_ubo_ = renderer->createUniformBlock("mat4 u_bone_matrix", BONES_UBO_INDEX,
-                                                          "Bones_ubo", MAX_BONES);
-                bones_ubo_->setNumElems(numBones);
-            }
-            bones_ubo_->setRange(0, bone_matrices.data(), numBones);
-            bones_ubo_->updateGPU(renderer, 0, numBones * sizeof(glm::mat4));
-=======
             skin->updateGPU(renderer, shader);
->>>>>>> 4e6a7d23
         }
     }
     return mesh_->getVertexBuffer()->updateGPU(renderer, mesh_->getIndexBuffer(), shader);
