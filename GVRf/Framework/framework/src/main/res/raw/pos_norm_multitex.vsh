#ifdef HAS_LIGHTSOURCES
#ifdef HAS_MULTIVIEW
<<<<<<< HEAD
    #define u_modelview_it u_matrices[u_matrix_offset + gl_ViewID_OVR + uint(3)]
#else
    #define u_modelview_it u_matrices[u_matrix_offset + u_right + uint(3)]
#endif
    vertex.local_normal = vec4(normalize(a_normal), 0.0);
    vec4 pos = u_model * vertex.local_position;
    pos = u_view * pos;
    vertex.viewspace_position = pos.xyz / pos.w;
    vertex.viewspace_normal = normalize((u_modelview_it * vertex.local_normal).xyz);
    vertex.view_direction = normalize(-vertex.viewspace_position);
#endif

=======
   vec4 pos = u_mv_[gl_ViewID_OVR] * vertex.local_position;
#else
   vec4 pos = u_mv * vertex.local_position;
#endif
   vertex.viewspace_position = pos.xyz / pos.w;
#ifdef HAS_MULTIVIEW
   vertex.viewspace_normal = normalize((u_mv_it_[gl_ViewID_OVR] * vertex.local_normal).xyz);
#else
   vertex.viewspace_normal = normalize((u_mv_it * vertex.local_normal).xyz);
#endif
   vertex.view_direction = normalize(-vertex.viewspace_position);
>>>>>>> 4e6a7d23
#ifdef HAS_a_texcoord
//
// Default to using the first set of texture coordinates
// for all components. The shader generation process
// will add assignments after these if multi-texturing
// has been requested by the material using this shader.
//
   diffuse_coord = a_texcoord.xy;
   opacity_coord = a_texcoord.xy;
   specular_coord = a_texcoord.xy;
   ambient_coord = a_texcoord.xy;
#ifdef HAS_normalTexture
   normal_coord = a_texcoord.xy;
#endif
#ifdef HAS_lightmapTexture
   lightmap_coord = a_texcoord.xy;
#endif
#endif<|MERGE_RESOLUTION|>--- conflicted
+++ resolved
@@ -1,6 +1,5 @@
 #ifdef HAS_LIGHTSOURCES
 #ifdef HAS_MULTIVIEW
-<<<<<<< HEAD
     #define u_modelview_it u_matrices[u_matrix_offset + gl_ViewID_OVR + uint(3)]
 #else
     #define u_modelview_it u_matrices[u_matrix_offset + u_right + uint(3)]
@@ -13,19 +12,6 @@
     vertex.view_direction = normalize(-vertex.viewspace_position);
 #endif
 
-=======
-   vec4 pos = u_mv_[gl_ViewID_OVR] * vertex.local_position;
-#else
-   vec4 pos = u_mv * vertex.local_position;
-#endif
-   vertex.viewspace_position = pos.xyz / pos.w;
-#ifdef HAS_MULTIVIEW
-   vertex.viewspace_normal = normalize((u_mv_it_[gl_ViewID_OVR] * vertex.local_normal).xyz);
-#else
-   vertex.viewspace_normal = normalize((u_mv_it * vertex.local_normal).xyz);
-#endif
-   vertex.view_direction = normalize(-vertex.viewspace_position);
->>>>>>> 4e6a7d23
 #ifdef HAS_a_texcoord
 //
 // Default to using the first set of texture coordinates
