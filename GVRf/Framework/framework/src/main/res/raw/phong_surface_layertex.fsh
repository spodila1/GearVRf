--- conflicted
+++ resolved
@@ -1,32 +1,31 @@
 
 @MATERIAL_UNIFORMS
 
-<<<<<<< HEAD
-layout(set = 0, binding = 10) uniform sampler2D diffuseTexture;
+layout(set = 1, binding = 10) uniform sampler2D diffuseTexture;
 
 #ifdef HAS_ambientTexture
 layout(location = 11) in vec2 ambient_coord;
-layout(set = 0, binding = 11) uniform sampler2D ambientTexture;
+layout(set = 1, binding = 11) uniform sampler2D ambientTexture;
 #endif
 
 #ifdef HAS_specularTexture
 layout(location = 12) in vec2 specular_coord;
-layout(set = 0, binding = 12) uniform sampler2D specularTexture;
+layout(set = 1, binding = 12) uniform sampler2D specularTexture;
 #endif
 
 #ifdef HAS_emissiveTexture
 layout(location = 13) in vec2 emissive_coord;
-layout(set = 0, binding = 13) uniform sampler2D emissiveTexture;
+layout(set = 1, binding = 13) uniform sampler2D emissiveTexture;
 #endif
 
 #ifdef HAS_lightmapTexture
 layout(location = 14) in vec2 lightmap_coord;
-layout(set = 0, binding = 14) uniform sampler2D lightmapTexture;
+layout(set = 1, binding = 14) uniform sampler2D lightmapTexture;
 #endif
 
 #ifdef HAS_opacityTexture
 layout(location = 15) in vec2 opacity_coord;
-layout(set = 0, binding = 15) uniform sampler2D opacityTexture;
+layout(set = 1, binding = 15) uniform sampler2D opacityTexture;
 #endif
 
 #ifdef HAS_normalTexture
@@ -34,94 +33,34 @@
 layout(location = 4) in mat3 tangent_matrix;
 #endif
 layout(location = 16) in vec2 normal_coord;
-layout(set = 0, binding = 16) uniform sampler2D normalTexture;
+layout(set = 1, binding = 16) uniform sampler2D normalTexture;
 #endif
 
 #ifdef HAS_diffuseTexture1
-layout(location = 17) in vec2 diffuse_coord1;
-layout(set = 0, binding = 17) uniform sampler2D diffuseTexture1;
+layout(location = 18) in vec2 diffuse_coord1;
+layout(set = 1, binding = 18) uniform sampler2D diffuseTexture1;
 #endif
 
 #ifdef HAS_ambientTexture1
-layout(location = 18) in vec2 ambient_coord1;
-layout(set = 0, binding = 18) uniform sampler2D ambientTexture1;
-#endif
-
-#ifdef HAS_specularTexture1
-layout(location = 19) in vec2 specular_coord1;
-layout(set = 0, binding = 19) uniform sampler2D specularTexture1;
-#endif
-
-#ifdef HAS_lightmapTexture1
-layout(location = 20) in vec2 lightmap_coord1;
-layout(set = 0, binding = 20) uniform sampler2D lightmapTexture1;
-#endif
-
-#ifdef HAS_emissiveTexture1
-layout(location = 21) in vec2 emissive_coord1;
-layout(set = 0, binding = 21) uniform sampler2D emissiveTexture1;
-#endif
-
-
-=======
-#ifdef HAS_ambientTexture
-layout(location = 11) in vec2 ambient_coord;
-#endif
-
-#ifdef HAS_specularTexture
-layout(location = 12) in vec2 specular_coord;
-#endif
-
-#ifdef HAS_opacityTexture
-layout(location = 13) in vec2 opacity_coord;
-#endif
-
-#ifdef HAS_lightMapTexture
-layout(location = 14) in vec2 lightmap_coord;
-#endif
-
-#ifdef HAS_normalTexture
-layout(location = 15) in vec2 normal_coord;
-#endif
-
-#ifdef HAS_emissiveTexture
-layout(location = 16) in vec2 emissive_coord;
-#endif
-
-layout(set = 0, binding = 10) uniform sampler2D diffuseTexture;
-layout(set = 0, binding = 11) uniform sampler2D ambientTexture;
-layout(set = 0, binding = 12) uniform sampler2D specularTexture;
-layout(set = 0, binding = 13) uniform sampler2D opacityTexture;
-layout(set = 0, binding = 14) uniform sampler2D lightmapTexture;
-layout(set = 0, binding = 15) uniform sampler2D emissiveTexture;
-layout(set = 0, binding = 16) uniform sampler2D normalTexture;
-
-#ifdef HAS_ambientTexture1
-layout(location = 18) in vec2 ambient_coord1;
-layout(set = 0, binding = 18) uniform sampler2D ambientTexture1;
-#endif
-
-#ifdef HAS_diffuseTexture1
-layout(location = 19) in vec2 diffuse_coord1;
-layout(set = 0, binding = 19) uniform sampler2D diffuseTexture1;
+layout(location = 19) in vec2 ambient_coord1;
+layout(set = 1, binding = 19) uniform sampler2D ambientTexture1;
 #endif
 
 #ifdef HAS_specularTexture1
 layout(location = 20) in vec2 specular_coord1;
-layout(set = 0, binding = 20) uniform sampler2D specularTexture1;
+layout(set = 1, binding = 20) uniform sampler2D specularTexture1;
+#endif
+
+#ifdef HAS_lightmapTexture1
+layout(location = 21) in vec2 lightmap_coord1;
+layout(set = 1, binding = 21) uniform sampler2D lightmapTexture1;
 #endif
 
 #ifdef HAS_emissiveTexture1
-layout(location = 21) in vec2 emissive_coord1;
-layout(set = 0, binding = 21) uniform sampler2D emissiveTexture1;
-#endif
-
-#ifdef HAS_lightmapTexture1
-layout(location = 22) in vec2 lightmap_coord1;
-layout(set = 0, binding = 22) uniform sampler2D lightmapTexture1;
-#endif
-
->>>>>>> 4e6a7d23
+layout(location = 22) in vec2 emissive_coord1;
+layout(set = 1, binding = 22) uniform sampler2D emissiveTexture1;
+#endif
+
 struct Surface
 {
    vec3 viewspaceNormal;
@@ -252,21 +191,12 @@
 #endif
 
 #ifdef HAS_lightmapTexture
-<<<<<<< HEAD
-	vec2 lcoord = (lightmap_coord * lightmap_scale) + lightmap_offset;
-	diffuse *= texture(lightMapTexture, vec2(lcoord.x, 1 - lcoord.y));
-	#ifdef HAS_lightMapTexture1
-		lcoord = (lightmap_coord1 * lightmap_scale) + lightmap_offset;
-    	diffuse = BlendColors(diffuse, texture(lightmpTexture1, vec2(lcoord.x, 1 - lcoord.y), lightmapTexture1_blendop);
-    #endif
-=======
 	vec2 lcoord = (lightmap_coord * u_lightmap_scale) + u_lightmap_offset;
 	diffuse *= texture(lightMapTexture, vec2(lcoord.x, 1 - lcoord.y));
 #ifdef HAS_lightMapTexture1_blendop
     lcoord = (lightmap_coord1 * u_lightmap_scale) + u_lightmap_offset;
     diffuse = BlendColors(diffuse, texture(lightmapTexture1, vec2(lcoord.x, 1 - lcoord.y), lightmapTexture1_blendop);
 #endif
->>>>>>> 4e6a7d23
 	return Surface(viewspaceNormal, ambient, vec4(0.0, 0.0, 0.0, 0.0), specular, emission);
 #else
 	return Surface(viewspaceNormal, ambient, diffuse, specular, emission);
