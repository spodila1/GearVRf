--- conflicted
+++ resolved
@@ -37,12 +37,9 @@
 #ifdef HAS_a_tangent
 layout(location = 8) in vec3 a_tangent;
 layout(location = 9) in vec3 a_bitangent;
-<<<<<<< HEAD
+
 layout(location = 4) out mat3 tangent_matrix;
-=======
-layout(location = 7) out mat3 tangent_matrix;
 #endif
->>>>>>> 4e6a7d23
 #endif
 #endif
 
@@ -50,13 +47,6 @@
 layout(location = 2) out vec3 viewspace_position;
 layout(location = 3) out vec3 viewspace_normal;
 
-<<<<<<< HEAD
-=======
-layout(location = 0) out vec3 view_direction;
-layout(location = 1) out vec3 viewspace_position;
-layout(location = 2) out vec3 viewspace_normal;
-
->>>>>>> 4e6a7d23
 layout(location = 10) out vec2 diffuse_coord;
 layout(location = 11) out vec2 ambient_coord;
 layout(location = 12) out vec2 specular_coord;
@@ -65,17 +55,9 @@
 layout(location = 15) out vec2 opacity_coord;
 layout(location = 16) out vec2 normal_coord;
 
-<<<<<<< HEAD
-layout(location = 17) out vec2 diffuse_coord1;
-layout(location = 18) out vec2 ambient_coord1;
-layout(location = 19) out vec2 specular_coord1;
-layout(location = 20) out vec2 emissive_coord1;
-=======
-
 #ifdef HAS_blendshapeTexture
 layout (set = 0, binding = 17) uniform sampler2D blendshapeTexture;
 #endif
->>>>>>> 4e6a7d23
 
 struct Vertex
 {
@@ -123,7 +105,6 @@
 #ifdef HAS_TEXCOORDS
 @TEXCOORDS
 #endif
-<<<<<<< HEAD
     mat4 mvp = u_mvp;
 	viewspace_position = vertex.viewspace_position;
 	viewspace_normal = vertex.viewspace_normal;
@@ -133,17 +114,6 @@
     bool render_mask = (u_render_mask & (gl_ViewID_OVR + uint(1))) > uint(0) ? true : false;
     mvp[3][0] = mvp[3][0] - (u_proj_offset * float(gl_ViewID_OVR));
     mvp = mvp * float(render_mask);
-=======
-    viewspace_position = vertex.viewspace_position;
-    viewspace_normal = vertex.viewspace_normal;
-    view_direction = vertex.view_direction;
-#ifdef HAS_MULTIVIEW
-    bool render_mask = (u_render_mask & (gl_ViewID_OVR + uint(1))) > uint(0) ? true : false;
-    mat4 mvp = u_mvp_[gl_ViewID_OVR];
-    if (!render_mask)
-        mvp = mat4(0.0);  //  if render_mask is not set for particular eye, dont render that object
-    gl_Position = mvp  * vertex.local_position;
->>>>>>> 4e6a7d23
 #else
 	//generate right eye mvp from left
     mvp[3][0] = mvp[3][0] - (u_proj_offset * float(u_right));
