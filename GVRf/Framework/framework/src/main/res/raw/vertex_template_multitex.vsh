
#extension GL_ARB_separate_shader_objects : enable
#extension GL_ARB_shading_language_420pack : enable

#ifdef HAS_MULTIVIEW
#extension GL_OVR_multiview2 : enable
layout(num_views = 2) in;
#endif
precision highp float;
precision lowp int;

@MATRIX_UNIFORMS

@MATERIAL_UNIFORMS

layout(location = 0) in vec3 a_position;

#ifdef HAS_a_texcoord
layout(location = 1) in vec2 a_texcoord;
#endif

#if defined(HAS_a_normal) && defined(HAS_LIGHTSOURCES)
layout(location = 5) in vec3 a_normal;
#endif


#ifdef HAS_VertexSkinShader
#ifdef HAS_a_bone_weights
layout(location = 6) in vec4 a_bone_weights;
layout(location = 7) in ivec4 a_bone_indices;

@BONES_UNIFORMS

#endif
#endif

#ifdef HAS_VertexNormalShader
#ifdef HAS_a_tangent
layout(location = 8) in vec3 a_tangent;
layout(location = 9) in vec3 a_bitangent;
layout(location = 7) out mat3 tangent_matrix;
#endif
#endif

layout(location = 0) out vec3 view_direction;
layout(location = 1) out vec3 viewspace_position;
layout(location = 2) out vec3 viewspace_normal;

layout(location = 10) out vec2 diffuse_coord;
layout(location = 11) out vec2 ambient_coord;
layout(location = 12) out vec2 specular_coord;
layout(location = 13) out vec2 emissive_coord;
layout(location = 14) out vec2 lightmap_coord;
layout(location = 15) out vec2 opacity_coord;
layout(location = 16) out vec2 normal_coord;

layout(location = 17) out vec2 diffuse_coord1;
layout(location = 18) out vec2 ambient_coord1;
layout(location = 19) out vec2 specular_coord1;
layout(location = 20) out vec2 emissive_coord1;
layout(location = 21) out vec2 lightmap_coord1;

#ifdef HAS_blendshapeTexture
layout (set = 0, binding = 17) uniform sampler2D blendshapeTexture;
#endif

//
// The Phong vertex shader supports up to 4 sets of texture coordinates.
// It also supports blending of two textures to compose ambient,
// diffuse, specular, emissive or normal components.
//
#ifdef HAS_a_texcoord1
layout(location = 2) in vec2 a_texcoord1;
#endif

#ifdef HAS_a_texcoord2
layout(location = 3) in vec2 a_texcoord2;
#endif

#ifdef HAS_a_texcoord3
layout(location = 4) in vec2 a_texcoord3;
#endif


struct Vertex
{
	vec4 local_position;
	vec4 local_normal;
	vec3 viewspace_position;
	vec3 viewspace_normal;
	vec3 local_tangent;
	vec3 local_bitangent;
	vec3 view_direction;
};

#ifdef HAS_LIGHTSOURCES
//
// This section contains code to compute
// vertex contributions to lighting.
//
@LIGHTSOURCES
#endif
	
void main() {
	Vertex vertex;

	vertex.local_position = vec4(a_position.xyz, 1.0);
#ifdef HAS_a_normal
    vertex.local_normal = vec4(normalize(a_normal), 0.0);
#endif
#ifdef HAS_a_tangent
    vertex.local_tangent = a_tangent;
    vertex.local_bitangent = a_bitangent;
#endif
#ifdef HAS_VertexMorphShader
@VertexMorphShader
#endif

#ifdef HAS_VertexSkinShader
@VertexSkinShader
#endif

#ifdef HAS_VertexNormalShader
@VertexNormalShader
#endif

@VertexShader

#ifdef HAS_LIGHTSOURCES
//
// This section contains code to compute
// vertex contributions to lighting.
//
    LightVertex(vertex);
#endif

#ifdef HAS_TEXCOORDS
//
// This section contains assignment statements from
// input vertex attributes to output shader variables
// generate by GVRShaderTemplate during shader construction.
//
@TEXCOORDS

#endif
	viewspace_position = vertex.viewspace_position;
	viewspace_normal = vertex.viewspace_normal;
	view_direction = vertex.view_direction;
#ifdef HAS_MULTIVIEW
<<<<<<< HEAD
	 bool render_mask = (u_render_mask & (gl_ViewID_OVR + uint(1))) > uint(0) ? true : false;
     mat4 mvp = u_mvp_[gl_ViewID_OVR];
     if(!render_mask)
         mvp = mat4(0.0);  //  if render_mask is not set for particular eye, dont render that object
     gl_Position = mvp  * vertex.local_position;
=======
    bool render_mask = (u_render_mask & (gl_ViewID_OVR + uint(1))) > uint(0) ? true : false;
    mat4 mvp = u_mvp_[gl_ViewID_OVR];
    if(!render_mask)
        mvp = mat4(0.0);  //  if render_mask is not set for particular eye, dont render that object
    gl_Position = mvp  * vertex.local_position;
>>>>>>> d93d62d4
#else
	gl_Position = u_mvp * vertex.local_position;	
#endif
}<|MERGE_RESOLUTION|>--- conflicted
+++ resolved
@@ -147,19 +147,11 @@
 	viewspace_normal = vertex.viewspace_normal;
 	view_direction = vertex.view_direction;
 #ifdef HAS_MULTIVIEW
-<<<<<<< HEAD
 	 bool render_mask = (u_render_mask & (gl_ViewID_OVR + uint(1))) > uint(0) ? true : false;
      mat4 mvp = u_mvp_[gl_ViewID_OVR];
      if(!render_mask)
          mvp = mat4(0.0);  //  if render_mask is not set for particular eye, dont render that object
      gl_Position = mvp  * vertex.local_position;
-=======
-    bool render_mask = (u_render_mask & (gl_ViewID_OVR + uint(1))) > uint(0) ? true : false;
-    mat4 mvp = u_mvp_[gl_ViewID_OVR];
-    if(!render_mask)
-        mvp = mat4(0.0);  //  if render_mask is not set for particular eye, dont render that object
-    gl_Position = mvp  * vertex.local_position;
->>>>>>> d93d62d4
 #else
 	gl_Position = u_mvp * vertex.local_position;	
 #endif
