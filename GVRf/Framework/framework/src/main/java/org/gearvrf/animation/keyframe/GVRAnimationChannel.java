--- conflicted
+++ resolved
@@ -21,10 +21,7 @@
  */
 public final class GVRAnimationChannel implements PrettyPrint {
     private static final String TAG = GVRAnimationChannel.class.getSimpleName();
-<<<<<<< HEAD
     private static final float[] mTempVec = new float[3];
-=======
->>>>>>> 56e8d4bc
 
     /**
      * Constructor.
@@ -37,13 +34,8 @@
      * @param postBehavior behavior after animation end
      */
     public GVRAnimationChannel(String nodeName, int numPosKeys, int numRotKeys,
-<<<<<<< HEAD
                                int numScaleKeys, GVRAnimationBehavior preBehavior, GVRAnimationBehavior postBehavior)
     {
-=======
-                               int numScaleKeys, GVRAnimationBehavior preBehavior, GVRAnimationBehavior postBehavior) {
-
->>>>>>> 56e8d4bc
         m_nodeName = nodeName;
         mPosInterpolator = new GVRFloatAnimation(numPosKeys, 4);
         mRotInterpolator = new GVRQuatAnimation(numRotKeys);
@@ -138,7 +130,6 @@
     public void getPosKeyVector(int keyIndex, float[] pos)
     {
         mPosInterpolator.getKey(keyIndex, pos);
-<<<<<<< HEAD
     }
 
     public void setPosKeyVector(int keyIndex, float time, final float[] pos)
@@ -154,20 +145,6 @@
         mPosInterpolator.setKey(keyIndex, time, mTempVec);
     }
 
-=======
-    }
-
-    public void setPosKeyVector(int keyIndex, float time, final float[] pos)
-    {
-        mPosInterpolator.setKey(keyIndex, time, pos);
-    }
-
-    public void setPosKeyVector(int keyIndex, float time, float x, float y, float z)
-    {
-        mPosInterpolator.setKey(keyIndex, time, new float[] { x, y, z });
-    }
-
->>>>>>> 56e8d4bc
     /**
      * Returns the number of rotation keys.
      *
@@ -270,7 +247,6 @@
         mSclInterpolator.setKey(keyIndex, time, scale);
     }
 
-<<<<<<< HEAD
     public void setScaleKeyVector(int keyIndex, float time, float x, float y, float z)
     {
         mTempVec[0] = x;
@@ -279,8 +255,6 @@
         mSclInterpolator.setKey(keyIndex, time, mTempVec);
     }
 
-=======
->>>>>>> 56e8d4bc
     /**
      * Defines how the animation behaves before the first key is encountered.
      * <p>
@@ -293,7 +267,6 @@
     public GVRAnimationBehavior getPreState() {
         return mPreState;
     }
-
 
     /**
      * Defines how the animation behaves after the last key was processed.<p>
