--- conflicted
+++ resolved
@@ -230,13 +230,9 @@
             float lowTime = getTime(low + 2);
 
             if ((lowTime >= 0) &&
-<<<<<<< HEAD
                 (getTime(low + 1) <= time) &&
                 (time < lowTime))
-=======
-                    (getTime(low + 1) <= time) &&
-                    (time < lowTime))
->>>>>>> 4663c4a9
+
             {
                 return mLastKeyIndex = low + 1;
             }
