/* Copyright 2015 Samsung Electronics Co., LTD
 *
 * Licensed under the Apache License, Version 2.0 (the "License");
 * you may not use this file except in compliance with the License.
 * You may obtain a copy of the License at
 *
 *     http://www.apache.org/licenses/LICENSE-2.0
 *
 * Unless required by applicable law or agreed to in writing, software
 * distributed under the License is distributed on an "AS IS" BASIS,
 * WITHOUT WARRANTIES OR CONDITIONS OF ANY KIND, either express or implied.
 * See the License for the specific language governing permissions and
 * limitations under the License.
 */
package org.gearvrf.shaders;

import android.content.Context;

import org.gearvrf.GVRContext;
import org.gearvrf.GVRRenderData;
import org.gearvrf.GVRScene;
import org.gearvrf.GVRShaderData;
import org.gearvrf.GVRShaderTemplate;
import org.gearvrf.IRenderable;
import org.gearvrf.R;
import org.gearvrf.utility.TextFile;

import java.util.HashMap;

/**
 * Manages a set of variants on vertex and fragment shaders from the same source
 * code.
 */
public class GVRPBRShader extends GVRShaderTemplate
{
    private static String fragTemplate = null;
    private static String vtxTemplate = null;
    private static String surfaceShader = null;
    private static String addLight = null;
    private static String vtxShader = null;
    private static String normalShader = null;
    private static String skinShader = null;
    private static String morphShader = null;

    public GVRPBRShader(GVRContext gvrcontext)
    {
<<<<<<< HEAD
         super("float4 diffuse_color; float4 specular_color; float4 emissive_color; float metallic; float roughness; float specular_exponent; float lightmapStrength; float normalScale; float glossinessFactor",
                "sampler2D diffuseTexture; sampler2D metallicRoughnessTexture; sampler2D specularTexture; sampler2D lightmapTexture; sampler2D normalTexture; sampler2D emissiveTexture; sampler2D brdfLUTTexture; samplerCube diffuseEnvTex; samplerCube specularEnvTexture",
                "float3 a_position float2 a_texcoord float2 a_texcoord1 float2 a_texcoord2 float2 a_texcoord3 float3 a_normal float4 a_bone_weights int4 a_bone_indices float4 a_tangent float4 a_bitangent",
=======
         super("float4 diffuse_color; float4 specular_color; float4 emissive_color; float metallic; float roughness; float specular_exponent; float lightmapStrength; float normalScale; float glossinessFactor; int u_numblendshapes; float u_blendweights[75];",
                "sampler2D diffuseTexture; sampler2D metallicRoughnessTexture; sampler2D specularTexture; sampler2D lightmapTexture; sampler2D diffuseTexture1; sampler2D normalTexture; sampler2D emissiveTexture; sampler2D brdfLUTTexture; samplerCube diffuseEnvTex; samplerCube specularEnvTexture; sampler2D blendshapeTexture",
                "float3 a_position float2 a_texcoord float2 a_texcoord1 float2 a_texcoord2 float2 a_texcoord3 float3 a_normal float4 a_bone_weights int4 a_bone_indices float3 a_tangent float3 a_bitangent",
>>>>>>> 4e6a7d23
                GLSLESVersion.VULKAN);

        if (fragTemplate == null)
        {
            Context context = gvrcontext.getContext();
            fragTemplate = TextFile.readTextFile(context, R.raw.fragment_template_multitex);
            vtxTemplate = TextFile.readTextFile(context, R.raw.vertex_template_multitex);
            surfaceShader = TextFile.readTextFile(context, R.raw.pbr_surface);
            vtxShader = TextFile.readTextFile(context, R.raw.pos_norm_multitex);
            normalShader = TextFile.readTextFile(context, R.raw.normalmap);
            morphShader = TextFile.readTextFile(context, R.raw.vertexmorph);
            skinShader = TextFile.readTextFile(context, R.raw.vertexskinning);
            morphShader = TextFile.readTextFile(context, R.raw.vertexmorph);
            addLight = TextFile.readTextFile(context, R.raw.pbr_addlight);
        }
        String defines = "#define metallicRoughness_coord ambient_coord\n";
        setSegment("FragmentTemplate", defines + fragTemplate);
        setSegment("VertexTemplate", defines + vtxTemplate);
        setSegment("FragmentSurface", surfaceShader);
        setSegment("FragmentAddLight", addLight);
        setSegment("VertexSkinShader", skinShader);
        setSegment("VertexMorphShader", morphShader);
        setSegment("VertexShader", vtxShader);
        setSegment("VertexNormalShader", normalShader);


        mHasVariants = true;
        mUsesLights = true;
    }

    public HashMap<String, Integer> getRenderDefines(IRenderable renderable, GVRScene scene)
    {
        HashMap<String, Integer> defines = super.getRenderDefines(renderable, scene);

        if (!defines.containsKey("LIGHTSOURCES") || (defines.get("LIGHTSOURCES") != 1))
        {
            defines.put("a_normal", 0);
        }
        return defines;
    }

    protected void setMaterialDefaults(GVRShaderData material)
    {
        material.setVec4("diffuse_color", 0.8f, 0.8f, 0.8f, 1.0f);
        material.setVec4("emissive_color", 0.0f, 0.0f, 0.0f, 1.0f);
        material.setFloat("normalScale", 1);
        material.setFloat("lightmapStrength", 1);
    }

<<<<<<< HEAD
    @Override
    public String getMatrixCalc(boolean usesLights)
    {
        return usesLights ? "left_mvp; right_mvp; model; (model~ * inverse_left_view)^; (model~ * inverse_right_view)^" : null;
    }
=======

>>>>>>> 4e6a7d23
}
<|MERGE_RESOLUTION|>--- conflicted
+++ resolved
@@ -44,15 +44,9 @@
 
     public GVRPBRShader(GVRContext gvrcontext)
     {
-<<<<<<< HEAD
-         super("float4 diffuse_color; float4 specular_color; float4 emissive_color; float metallic; float roughness; float specular_exponent; float lightmapStrength; float normalScale; float glossinessFactor",
-                "sampler2D diffuseTexture; sampler2D metallicRoughnessTexture; sampler2D specularTexture; sampler2D lightmapTexture; sampler2D normalTexture; sampler2D emissiveTexture; sampler2D brdfLUTTexture; samplerCube diffuseEnvTex; samplerCube specularEnvTexture",
-                "float3 a_position float2 a_texcoord float2 a_texcoord1 float2 a_texcoord2 float2 a_texcoord3 float3 a_normal float4 a_bone_weights int4 a_bone_indices float4 a_tangent float4 a_bitangent",
-=======
          super("float4 diffuse_color; float4 specular_color; float4 emissive_color; float metallic; float roughness; float specular_exponent; float lightmapStrength; float normalScale; float glossinessFactor; int u_numblendshapes; float u_blendweights[75];",
                 "sampler2D diffuseTexture; sampler2D metallicRoughnessTexture; sampler2D specularTexture; sampler2D lightmapTexture; sampler2D diffuseTexture1; sampler2D normalTexture; sampler2D emissiveTexture; sampler2D brdfLUTTexture; samplerCube diffuseEnvTex; samplerCube specularEnvTexture; sampler2D blendshapeTexture",
-                "float3 a_position float2 a_texcoord float2 a_texcoord1 float2 a_texcoord2 float2 a_texcoord3 float3 a_normal float4 a_bone_weights int4 a_bone_indices float3 a_tangent float3 a_bitangent",
->>>>>>> 4e6a7d23
+                "float3 a_position float2 a_texcoord float2 a_texcoord1 float2 a_texcoord2 float2 a_texcoord3 float4 a_normal float4 a_bone_weights int4 a_bone_indices float4 a_tangent float4 a_bitangent",
                 GLSLESVersion.VULKAN);
 
         if (fragTemplate == null)
@@ -102,13 +96,9 @@
         material.setFloat("lightmapStrength", 1);
     }
 
-<<<<<<< HEAD
     @Override
     public String getMatrixCalc(boolean usesLights)
     {
         return usesLights ? "left_mvp; right_mvp; model; (model~ * inverse_left_view)^; (model~ * inverse_right_view)^" : null;
     }
-=======
-
->>>>>>> 4e6a7d23
 }
