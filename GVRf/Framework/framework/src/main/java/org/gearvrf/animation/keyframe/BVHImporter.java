package org.gearvrf.animation.keyframe;
import org.gearvrf.GVRAndroidResource;
import org.gearvrf.GVRContext;
import org.gearvrf.animation.GVRAnimation;
import org.gearvrf.animation.GVRPose;
import org.gearvrf.animation.GVRSkeleton;
import org.gearvrf.animation.keyframe.GVRAnimationBehavior;
import org.gearvrf.animation.keyframe.GVRAnimationChannel;
import org.gearvrf.animation.keyframe.GVRSkeletonAnimation;
import org.gearvrf.utility.Log;
import org.joml.Quaternionf;
import org.joml.Vector3f;

import java.io.BufferedReader;
import java.io.IOException;
import java.io.InputStream;
import java.io.InputStreamReader;
import java.util.ArrayList;
import java.util.List;
import java.util.Stack;


public class BVHImporter
{
    private String mFileName;
    private final GVRContext mContext;
    private final ArrayList<String> mBoneNames = new ArrayList();
    private final ArrayList<Vector3f> mBonePositions = new ArrayList();
    private final ArrayList<Integer> mBoneParents = new ArrayList();
    private final ArrayList<Integer> mBoneChannels = new ArrayList();
    private final ArrayList<Integer> mBoneSkeleton = new ArrayList();



    public BVHImporter(GVRContext ctx)
    {
        mContext = ctx;
    }

    public GVRSkeletonAnimation importAnimation(GVRAndroidResource res, GVRSkeleton skel) throws IOException

    {
        InputStream stream = res.getStream();

        mFileName = res.getResourceFilename();
        if (stream == null)
        {
            throw new IOException("Cannot open " + mFileName);
        }
        InputStreamReader inputreader = new InputStreamReader(stream);
        BufferedReader buffreader = new BufferedReader(inputreader);

        int numbones = readSkeleton(buffreader);

        return readMotion(buffreader, skel);
    }

    public GVRPose importPose(GVRAndroidResource res)  throws IOException
    {
        InputStream stream = res.getStream();

        if (stream == null)
        {
            throw new IOException("Cannot open " + res.getResourceFilename());
        }
        InputStreamReader inputreader = new InputStreamReader(stream);
        mReader = new BufferedReader(inputreader);
        readSkeleton();
        GVRSkeleton skel = createSkeleton();
        return readPose(skel);
    }

    public GVRSkeleton importSkeleton(GVRAndroidResource res) throws IOException
    {
        InputStream stream = res.getStream();

        if (stream == null)
        {
            throw new IOException("Cannot open " + res.getResourceFilename());
        }
        InputStreamReader inputreader = new InputStreamReader(stream);
        mReader = new BufferedReader(inputreader);
        readSkeleton();
        return createSkeleton();
    }

    private int readSkeleton() throws IOException
    {
        int         numbones = 0;
        String      bonename = "";
        float       x, y, z;
        String      line;
        int         parentIndex = -1;
        int         boneIndex = 0;
        Stack<Integer> balancedBraces = new Stack<>();
        boolean     isJustClosed = false;
        boolean     isMultiple   = false;


<<<<<<< HEAD
        while ((line = mReader.readLine().trim()) != null)
=======
        while ((line = buffreader.readLine().trim()) != null)
>>>>>>> e8ac3f06
        {
            String[]    words = line.split(" ");
            String      opcode;

            if (line == "")
                continue;
            /*
             * Parsing skeleton definition with joint names and positions.
             */

            if (words.length < 1)           // has an argument?
                continue;
            opcode = words[0];
            if (opcode.equals("End"))       // bone position
            {
                int i = 0;
                while (i < 3)
                {
                    buffreader.readLine();
                    i++;
                }
                continue;
            }
            if (opcode.equals("}"))
            {

                parentIndex = balancedBraces.peek();
                balancedBraces.pop();
                if(!isJustClosed&&!isMultiple)
                {
                    isJustClosed = true;

                }
                else
                {
                    isJustClosed = false;
                    isMultiple = true;

                }

            }
            if ((opcode.equals("ROOT")) ||       // found root bone?
                    (opcode.equals("JOINT")))        // found any bone?
            {
                bonename = words[1];
                mBoneParents.add(boneIndex, parentIndex);
                mBoneNames.add(boneIndex, bonename);
                ++numbones;
            }

            else if (opcode.equals("OFFSET"))       // bone position

            {
                float xpos = Float.parseFloat(words[1]);
                float ypos = Float.parseFloat(words[2]);
                float zpos = Float.parseFloat(words[3]);

                if (bonename.length() > 0)    // save position for the bone

                {
                    mBonePositions.add(boneIndex, new Vector3f(xpos, ypos, zpos));
//                    Log.d("BVH", "%s %f %f %f", bonename, xpos, ypos, zpos);
                }

            }
            else if (opcode.equals("CHANNELS"))
            {
                mBoneChannels.add(boneIndex, Integer.parseInt(words[1]));
                balancedBraces.push(parentIndex);
                if(isJustClosed==true)
                {
                    parentIndex++;
                }
                else
                {
                    parentIndex = boneIndex;
                }
                ++boneIndex;
                isJustClosed = false;
                isMultiple = false;
                bonename = "";

            }
            else if (opcode.equals("MOTION"))

            {
                break;
            }
        }
        return numbones;
    }

    private GVRSkeleton createSkeleton()
    {
        int[] boneparents = new int[mBoneParents.size()];
        GVRSkeleton skel;

        for (int i = 0; i < mBoneParents.size(); ++i)
        {
            boneparents[i] = mBoneParents.get(i);
        }
        skel = new GVRSkeleton(mContext, boneparents);
        for (int i = 0; i < mBoneNames.size(); ++i)
        {
            skel.setBoneName(i, mBoneNames.get(i));
        }
        return skel;
    }

    public GVRPose readPose(GVRSkeleton skel) throws IOException
    {

        float     x, y, z;
        String      line;
        String        bvhbonename = "";
        int         frameIndex = 0;
        Quaternionf q = new Quaternionf();
        GVRPose     pose = new GVRPose(skel);

        /*
         * Parse and accumulate all the motion keyframes.
         * Keyframes for the root bone position are in rootPosKeys;
         * Keyframes for each bone's rotations are in rootKeysPerBone;
         */

        while ((line = buffreader.readLine().trim()) != null&&frameIndex < 1)
        {
            line = line.trim();
            String[]    words;
            if(line.contains("\t"))
            {
                words = line.split("\t");
            }
            else
            {
                words = line.split(" ");
            }

            if (line == "") {

                continue;
            }
            if (words[0].startsWith("Frames"))
            {
                continue;
            }
            if (words[0].startsWith("Frame "))
            {
                continue;
            }
            int boneIndex = 0;
            int bvhboneIndex = 0;
            int i=0;
            while (i + 5 < words.length) {
                String boneNameSkel = skel.getBoneName(boneIndex);
                bvhbonename = mBoneNames.get(bvhboneIndex);

                if (bvhbonename.equals(boneNameSkel)) {

                    if (bvhbonename == null) {
                        throw new IOException("Cannot find bone " + bvhbonename + " in skeleton");
                    }

                    x = Float.parseFloat(words[i++]);    // positions
                    y = Float.parseFloat(words[i++]);
                    z = Float.parseFloat(words[i++]);
                    pose.setLocalPosition(boneIndex, x, y, z);

                    z = Float.parseFloat(words[i++]);        // Z, Y, X rotation angles
                    x = Float.parseFloat(words[i++]);
                    y = Float.parseFloat(words[i++]);

                    q.rotationZ(z * (float) Math.PI / 180);
                    q.rotateX(x * (float) Math.PI / 180);
                    q.rotateY(y * (float) Math.PI / 180);
                    q.normalize();

                    pose.setLocalRotation(boneIndex, q.x, q.y, q.z, q.w);
                    boneIndex++;
                    bvhboneIndex++;

                    Log.d("BVH", "%s %f %f %f %f", bvhboneIndex, q.x, q.y, q.z, q.w);

                }
                else
                {
                    boneIndex++;
                }
            }
            frameIndex++;

        }
        return pose;
    }

    public GVRSkeletonAnimation readMotion(GVRSkeleton skel) throws IOException
    {
        int         numbones = skel.getNumBones();
        float     x, y, z;
        String      line;
        String      bonename = "";
        float       secondsPerFrame = 0;
        float       curTime = 0;
        float[]     rotKeys;
        float[]     posKeys;
        int         frameIndex = 0;

        ArrayList<float[]> rotKeysPerBone = new ArrayList<>(numbones);
        ArrayList<float[]> posKeysPerBone = new ArrayList<>(numbones);
        Quaternionf q = new Quaternionf();
        Quaternionf b = new Quaternionf();
        GVRPose bindpose = skel.getBindPose();

        /*
         * Parse and accumulate all the motion keyframes.
         * Keyframes for the root bone position are in rootPosKeys;
         * Keyframes for each bone's rotations are in rootKeysPerBone;
         */


<<<<<<< HEAD
        while ((line = mReader.readLine()) != null)
=======
        while ((line = buffreader.readLine()) != null)
>>>>>>> e8ac3f06

        {
            line = line.trim();
            String[]    words;
            if(line.contains("\t"))
            {
                words = line.split("\t");
            }
            else
            {
                words = line.split(" ");
            }

            if (line == "") {

                continue;
            }
            if (words[0].startsWith("Frames"))
            {
                for (int i = 0; i < numbones; i++)
                {
                    float[] r = new float[5 * Integer.parseInt(words[1])];
                    float[] p = new float[4 * Integer.parseInt(words[1])];
                    rotKeysPerBone.add(r);
                    posKeysPerBone.add(p);
                }
                continue;
            }
            if (words[0].startsWith("Frame "))
            {
                secondsPerFrame = Float.parseFloat(words[1]);
                continue;
            }
                /*
                 * Parsing motion for each frame.
                 * Each line in the file contains the root joint position and rotations for all joints.
                 */
                int boneIndex = 0;
                int i = 0;
                while (i + 3 < words.length) {

                    bonename = mBoneNames.get(boneIndex);

                    if (bonename == null) {
                        throw new IOException("Cannot find bone " + bonename + " in skeleton");
                    }

                    if (mBoneChannels.get(boneIndex) > 3) {
                        posKeys = posKeysPerBone.get(boneIndex);

                        int f = frameIndex * 4;
                        x = Float.parseFloat(words[i]);    // Z, Y, X rotation angles
                        y = Float.parseFloat(words[i + 1]);
                        z = Float.parseFloat(words[i + 2]);
                        posKeys[f] = curTime;
                        posKeys[f + 1] = x;    // bone position
                        posKeys[f + 2] = y;
                        posKeys[f + 3] = z;
                        i += 3;
                    }
                    rotKeys = rotKeysPerBone.get(boneIndex);
                    z = Float.parseFloat(words[i]);        // Z, Y, X rotation angles
                    x = Float.parseFloat(words[i + 1]);
                    y = Float.parseFloat(words[i + 2]);
                    i += 3;
                    q.rotationZ(z * (float) Math.PI / 180);
                    q.rotateX(x * (float) Math.PI / 180);
                    q.rotateY(y * (float) Math.PI / 180);
                    q.normalize();
                    bindpose.getLocalRotation(boneIndex, b);
                    q.mul(b);
                    int f = 5 * frameIndex;
                    rotKeys[f++] = curTime;
                    rotKeys[f++] = q.x;
                    rotKeys[f++] = q.y;
                    rotKeys[f++] = q.z;
                    rotKeys[f] = q.w;
                    boneIndex++;

                    Log.d("BVH", "%s %f %f %f %f", bonename, q.x, q.y, q.z, q.w);
                }
                curTime += secondsPerFrame;
                frameIndex++;
            }
        /*
         * Create a skeleton animation with separate channels for each bone
         */

        GVRAnimationChannel channel;
        GVRSkeletonAnimation skelanim = new GVRSkeletonAnimation(mFileName, skel, curTime);
        for (int boneIndex = 0; boneIndex < mBoneNames.size(); ++boneIndex) {
            bonename = mBoneNames.get(boneIndex);

            rotKeys = rotKeysPerBone.get(boneIndex);
            posKeys = posKeysPerBone.get(boneIndex);

            if (mBoneChannels.get(boneIndex) > 3) {
                channel = new GVRAnimationChannel(bonename, posKeys, rotKeys, null,
                        GVRAnimationBehavior.DEFAULT, GVRAnimationBehavior.DEFAULT);
            } else {
               channel = new GVRAnimationChannel(bonename, null, rotKeys, null,
                        GVRAnimationBehavior.DEFAULT, GVRAnimationBehavior.DEFAULT);
            }
            skelanim.addChannel(bonename, channel);
        }

        return skelanim;
    }
}
<|MERGE_RESOLUTION|>--- conflicted
+++ resolved
@@ -28,9 +28,7 @@
     private final ArrayList<Vector3f> mBonePositions = new ArrayList();
     private final ArrayList<Integer> mBoneParents = new ArrayList();
     private final ArrayList<Integer> mBoneChannels = new ArrayList();
-    private final ArrayList<Integer> mBoneSkeleton = new ArrayList();
-
-
+    private BufferedReader mReader;
 
     public BVHImporter(GVRContext ctx)
     {
@@ -38,7 +36,6 @@
     }
 
     public GVRSkeletonAnimation importAnimation(GVRAndroidResource res, GVRSkeleton skel) throws IOException
-
     {
         InputStream stream = res.getStream();
 
@@ -48,11 +45,9 @@
             throw new IOException("Cannot open " + mFileName);
         }
         InputStreamReader inputreader = new InputStreamReader(stream);
-        BufferedReader buffreader = new BufferedReader(inputreader);
-
-        int numbones = readSkeleton(buffreader);
-
-        return readMotion(buffreader, skel);
+        mReader = new BufferedReader(inputreader);
+        readSkeleton();
+        return readMotion(skel);
     }
 
     public GVRPose importPose(GVRAndroidResource res)  throws IOException
@@ -88,7 +83,6 @@
     {
         int         numbones = 0;
         String      bonename = "";
-        float       x, y, z;
         String      line;
         int         parentIndex = -1;
         int         boneIndex = 0;
@@ -97,11 +91,7 @@
         boolean     isMultiple   = false;
 
 
-<<<<<<< HEAD
         while ((line = mReader.readLine().trim()) != null)
-=======
-        while ((line = buffreader.readLine().trim()) != null)
->>>>>>> e8ac3f06
         {
             String[]    words = line.split(" ");
             String      opcode;
@@ -111,7 +101,6 @@
             /*
              * Parsing skeleton definition with joint names and positions.
              */
-
             if (words.length < 1)           // has an argument?
                 continue;
             opcode = words[0];
@@ -120,58 +109,50 @@
                 int i = 0;
                 while (i < 3)
                 {
-                    buffreader.readLine();
+                    mReader.readLine();
                     i++;
                 }
                 continue;
             }
             if (opcode.equals("}"))
             {
-
                 parentIndex = balancedBraces.peek();
                 balancedBraces.pop();
-                if(!isJustClosed&&!isMultiple)
+                if (!isJustClosed && !isMultiple)
                 {
                     isJustClosed = true;
-
                 }
                 else
                 {
                     isJustClosed = false;
                     isMultiple = true;
-
-                }
-
+                }
             }
             if ((opcode.equals("ROOT")) ||       // found root bone?
-                    (opcode.equals("JOINT")))        // found any bone?
+                (opcode.equals("JOINT")))        // found any bone?
             {
                 bonename = words[1];
                 mBoneParents.add(boneIndex, parentIndex);
                 mBoneNames.add(boneIndex, bonename);
                 ++numbones;
             }
-
             else if (opcode.equals("OFFSET"))       // bone position
-
             {
                 float xpos = Float.parseFloat(words[1]);
                 float ypos = Float.parseFloat(words[2]);
                 float zpos = Float.parseFloat(words[3]);
 
                 if (bonename.length() > 0)    // save position for the bone
-
                 {
                     mBonePositions.add(boneIndex, new Vector3f(xpos, ypos, zpos));
 //                    Log.d("BVH", "%s %f %f %f", bonename, xpos, ypos, zpos);
                 }
-
             }
             else if (opcode.equals("CHANNELS"))
             {
                 mBoneChannels.add(boneIndex, Integer.parseInt(words[1]));
                 balancedBraces.push(parentIndex);
-                if(isJustClosed==true)
+                if (isJustClosed)
                 {
                     parentIndex++;
                 }
@@ -183,10 +164,8 @@
                 isJustClosed = false;
                 isMultiple = false;
                 bonename = "";
-
             }
             else if (opcode.equals("MOTION"))
-
             {
                 break;
             }
@@ -213,10 +192,9 @@
 
     public GVRPose readPose(GVRSkeleton skel) throws IOException
     {
-
-        float     x, y, z;
+        float       x, y, z;
         String      line;
-        String        bvhbonename = "";
+        String      bvhbonename = "";
         int         frameIndex = 0;
         Quaternionf q = new Quaternionf();
         GVRPose     pose = new GVRPose(skel);
@@ -226,12 +204,12 @@
          * Keyframes for the root bone position are in rootPosKeys;
          * Keyframes for each bone's rotations are in rootKeysPerBone;
          */
-
-        while ((line = buffreader.readLine().trim()) != null&&frameIndex < 1)
+        while ((line = mReader.readLine().trim()) != null&&frameIndex < 1)
         {
             line = line.trim();
             String[]    words;
-            if(line.contains("\t"))
+
+            if (line.contains("\t"))
             {
                 words = line.split("\t");
             }
@@ -239,9 +217,8 @@
             {
                 words = line.split(" ");
             }
-
-            if (line == "") {
-
+            if (line == "")
+            {
                 continue;
             }
             if (words[0].startsWith("Frames"))
@@ -254,17 +231,17 @@
             }
             int boneIndex = 0;
             int bvhboneIndex = 0;
-            int i=0;
-            while (i + 5 < words.length) {
+            int i = 0;
+            while (i + 5 < words.length)
+            {
                 String boneNameSkel = skel.getBoneName(boneIndex);
                 bvhbonename = mBoneNames.get(bvhboneIndex);
-
-                if (bvhbonename.equals(boneNameSkel)) {
-
-                    if (bvhbonename == null) {
+                if (bvhbonename.equals(boneNameSkel))
+                {
+                    if (bvhbonename == null)
+                    {
                         throw new IOException("Cannot find bone " + bvhbonename + " in skeleton");
                     }
-
                     x = Float.parseFloat(words[i++]);    // positions
                     y = Float.parseFloat(words[i++]);
                     z = Float.parseFloat(words[i++]);
@@ -282,9 +259,7 @@
                     pose.setLocalRotation(boneIndex, q.x, q.y, q.z, q.w);
                     boneIndex++;
                     bvhboneIndex++;
-
-                    Log.d("BVH", "%s %f %f %f %f", bvhboneIndex, q.x, q.y, q.z, q.w);
-
+                    //Log.d("BVH", "%s %f %f %f %f", bvhboneIndex, q.x, q.y, q.z, q.w);
                 }
                 else
                 {
@@ -292,7 +267,6 @@
                 }
             }
             frameIndex++;
-
         }
         return pose;
     }
@@ -300,7 +274,7 @@
     public GVRSkeletonAnimation readMotion(GVRSkeleton skel) throws IOException
     {
         int         numbones = skel.getNumBones();
-        float     x, y, z;
+        float       x, y, z;
         String      line;
         String      bonename = "";
         float       secondsPerFrame = 0;
@@ -308,7 +282,6 @@
         float[]     rotKeys;
         float[]     posKeys;
         int         frameIndex = 0;
-
         ArrayList<float[]> rotKeysPerBone = new ArrayList<>(numbones);
         ArrayList<float[]> posKeysPerBone = new ArrayList<>(numbones);
         Quaternionf q = new Quaternionf();
@@ -320,18 +293,11 @@
          * Keyframes for the root bone position are in rootPosKeys;
          * Keyframes for each bone's rotations are in rootKeysPerBone;
          */
-
-
-<<<<<<< HEAD
         while ((line = mReader.readLine()) != null)
-=======
-        while ((line = buffreader.readLine()) != null)
->>>>>>> e8ac3f06
-
         {
             line = line.trim();
             String[]    words;
-            if(line.contains("\t"))
+            if (line.contains("\t"))
             {
                 words = line.split("\t");
             }
@@ -339,9 +305,8 @@
             {
                 words = line.split(" ");
             }
-
-            if (line == "") {
-
+            if (line == "")
+            {
                 continue;
             }
             if (words[0].startsWith("Frames"))
@@ -360,79 +325,78 @@
                 secondsPerFrame = Float.parseFloat(words[1]);
                 continue;
             }
-                /*
-                 * Parsing motion for each frame.
-                 * Each line in the file contains the root joint position and rotations for all joints.
-                 */
-                int boneIndex = 0;
-                int i = 0;
-                while (i + 3 < words.length) {
-
-                    bonename = mBoneNames.get(boneIndex);
-
-                    if (bonename == null) {
-                        throw new IOException("Cannot find bone " + bonename + " in skeleton");
-                    }
-
-                    if (mBoneChannels.get(boneIndex) > 3) {
-                        posKeys = posKeysPerBone.get(boneIndex);
-
-                        int f = frameIndex * 4;
-                        x = Float.parseFloat(words[i]);    // Z, Y, X rotation angles
-                        y = Float.parseFloat(words[i + 1]);
-                        z = Float.parseFloat(words[i + 2]);
-                        posKeys[f] = curTime;
-                        posKeys[f + 1] = x;    // bone position
-                        posKeys[f + 2] = y;
-                        posKeys[f + 3] = z;
-                        i += 3;
-                    }
-                    rotKeys = rotKeysPerBone.get(boneIndex);
-                    z = Float.parseFloat(words[i]);        // Z, Y, X rotation angles
-                    x = Float.parseFloat(words[i + 1]);
-                    y = Float.parseFloat(words[i + 2]);
+            /*
+             * Parsing motion for each frame.
+             * Each line in the file contains the root joint position and rotations for all joints.
+             */
+            int boneIndex = 0;
+            int i = 0;
+            while (i + 3 < words.length)
+            {
+                bonename = mBoneNames.get(boneIndex);
+                if (bonename == null)
+                {
+                    throw new IOException("Cannot find bone " + bonename + " in skeleton");
+                }
+                if (mBoneChannels.get(boneIndex) > 3)
+                {
+                    int f = frameIndex * 4;
+                    posKeys = posKeysPerBone.get(boneIndex);
+                    x = Float.parseFloat(words[i]);    // Z, Y, X rotation angles
+                    y = Float.parseFloat(words[i + 1]);
+                    z = Float.parseFloat(words[i + 2]);
+                    posKeys[f] = curTime;
+                    posKeys[f + 1] = x;    // bone position
+                    posKeys[f + 2] = y;
+                    posKeys[f + 3] = z;
                     i += 3;
-                    q.rotationZ(z * (float) Math.PI / 180);
-                    q.rotateX(x * (float) Math.PI / 180);
-                    q.rotateY(y * (float) Math.PI / 180);
-                    q.normalize();
-                    bindpose.getLocalRotation(boneIndex, b);
-                    q.mul(b);
-                    int f = 5 * frameIndex;
-                    rotKeys[f++] = curTime;
-                    rotKeys[f++] = q.x;
-                    rotKeys[f++] = q.y;
-                    rotKeys[f++] = q.z;
-                    rotKeys[f] = q.w;
-                    boneIndex++;
-
-                    Log.d("BVH", "%s %f %f %f %f", bonename, q.x, q.y, q.z, q.w);
-                }
-                curTime += secondsPerFrame;
-                frameIndex++;
-            }
+                }
+                rotKeys = rotKeysPerBone.get(boneIndex);
+                z = Float.parseFloat(words[i]);        // Z, Y, X rotation angles
+                x = Float.parseFloat(words[i + 1]);
+                y = Float.parseFloat(words[i + 2]);
+                i += 3;
+                q.rotationZ(z * (float) Math.PI / 180);
+                q.rotateX(x * (float) Math.PI / 180);
+                q.rotateY(y * (float) Math.PI / 180);
+                q.normalize();
+                bindpose.getLocalRotation(boneIndex, b);
+                q.mul(b);
+                int f = 5 * frameIndex;
+                rotKeys[f++] = curTime;
+                rotKeys[f++] = q.x;
+                rotKeys[f++] = q.y;
+                rotKeys[f++] = q.z;
+                rotKeys[f] = q.w;
+                boneIndex++;
+
+                //Log.d("BVH", "%s %f %f %f %f", bonename, q.x, q.y, q.z, q.w);
+            }
+            curTime += secondsPerFrame;
+            frameIndex++;
+        }
         /*
          * Create a skeleton animation with separate channels for each bone
          */
-
         GVRAnimationChannel channel;
         GVRSkeletonAnimation skelanim = new GVRSkeletonAnimation(mFileName, skel, curTime);
-        for (int boneIndex = 0; boneIndex < mBoneNames.size(); ++boneIndex) {
+        for (int boneIndex = 0; boneIndex < mBoneNames.size(); ++boneIndex)
+        {
             bonename = mBoneNames.get(boneIndex);
-
             rotKeys = rotKeysPerBone.get(boneIndex);
             posKeys = posKeysPerBone.get(boneIndex);
-
-            if (mBoneChannels.get(boneIndex) > 3) {
+            if (mBoneChannels.get(boneIndex) > 3)
+            {
                 channel = new GVRAnimationChannel(bonename, posKeys, rotKeys, null,
                         GVRAnimationBehavior.DEFAULT, GVRAnimationBehavior.DEFAULT);
-            } else {
+            }
+            else
+            {
                channel = new GVRAnimationChannel(bonename, null, rotKeys, null,
                         GVRAnimationBehavior.DEFAULT, GVRAnimationBehavior.DEFAULT);
             }
             skelanim.addChannel(bonename, channel);
         }
-
         return skelanim;
     }
 }
