/* Copyright 2015 Samsung Electronics Co., LTD
 *
 * Licensed under the Apache License, Version 2.0 (the "License");
 * you may not use this file except in compliance with the License.
 * You may obtain a copy of the License at
 *
 *     http://www.apache.org/licenses/LICENSE-2.0
 *
 * Unless required by applicable law or agreed to in writing, software
 * distributed under the License is distributed on an "AS IS" BASIS,
 * WITHOUT WARRANTIES OR CONDITIONS OF ANY KIND, either express or implied.
 * See the License for the specific language governing permissions and
 * limitations under the License.
 */

package org.gearvrf;

import android.content.Context;
import android.graphics.Bitmap;
import android.graphics.BitmapFactory;
import android.graphics.Canvas;

import org.gearvrf.GVRAndroidResource.TextureCallback;
import org.gearvrf.animation.GVRAnimator;
import org.gearvrf.asynchronous.GVRAsynchronousResourceLoader;
import org.gearvrf.asynchronous.GVRCompressedTextureLoader;
import org.gearvrf.jassimp.AiTexture;
import org.gearvrf.jassimp.Jassimp;
import org.gearvrf.jassimp.JassimpFileIO;
import org.gearvrf.scene_objects.GVRModelSceneObject;
import org.gearvrf.utility.FileNameUtils;
import org.gearvrf.utility.GVRByteArray;
import org.gearvrf.utility.Log;
import org.gearvrf.utility.ResourceCache;
import org.gearvrf.utility.ResourceCacheBase;
import org.gearvrf.utility.ResourceReader;
import org.gearvrf.utility.Threads;
import org.gearvrf.x3d.ShaderSettings;
import org.gearvrf.x3d.X3Dobject;
import org.gearvrf.x3d.X3DparseLights;

import java.io.BufferedInputStream;
import java.io.ByteArrayInputStream;
import java.io.File;
import java.io.FileNotFoundException;
import java.io.FileOutputStream;
import java.io.IOException;
import java.io.InputStream;
import java.io.OutputStream;
import java.net.URL;
import java.util.EnumSet;
import java.util.HashMap;
import java.util.List;
import java.util.Map;
import java.util.UUID;

/**
 * {@link GVRAssetLoader} provides methods for importing 3D models and textures.
 * <p>
 * Supports importing models from an application's resources (both
 * {@code assets} and {@code res/raw}), from directories on the device's SD
 * card and URLs on the internet that the application has permission to read.
 */
public final class GVRAssetLoader {
    /**
     * The priority used by
     * {@link #loadTexture(GVRAndroidResource, GVRAndroidResource.TextureCallback)}
     */
    public static final int DEFAULT_PRIORITY = 0;

    /**
     * The default texture parameter instance for overloading texture methods
     *
     */
    private final GVRTextureParameters mDefaultTextureParameters;

    /**
     * Loads textures and listens for texture load events.
     * Raises the "onAssetLoaded" event after all textures have been loaded.
     * This listener is NOT attached to the event manager. It is explicitly
     * called by GVRAssetLoader to get around the restriction that GVRContext
     * can only have a single listener for asset events.
     */
    public static class AssetRequest implements IAssetEvents
    {
        protected final GVRContext        mContext;
        protected final GVRScene          mScene;
        protected final String            mFileName;
        protected final IAssetEvents      mUserHandler;
        protected final GVRResourceVolume mVolume;
        protected GVRSceneObject          mModel = null;
        protected String                  mErrors;
        protected Integer                 mNumTextures;
        protected boolean                 mReplaceScene = false;
        protected boolean                 mCacheEnabled = true;
        protected EnumSet<GVRImportSettings> mSettings = null;

        /**
         * Request to load an asset.
         * @param context GVRContext to get asset load events.
         * @param fileVolume GVRResourceVolume containing path to file
         */
        public AssetRequest(GVRContext context, GVRResourceVolume fileVolume)
        {
            mScene = null;
            mContext = context;
            mNumTextures = 0;
            mFileName = fileVolume.getFileName();
            mUserHandler = null;
            mErrors = "";
            mVolume = fileVolume;
            Log.d(TAG, "ASSET: loading %s ...", mFileName);
        }

        /**
         * Request to load an asset.
         * @param context GVRContext to get asset load events.
         * @param resource GVRAndroidResource describing the file to load.
         */
        public AssetRequest(GVRContext context, GVRAndroidResource resource, GVRScene scene)
        {
            mScene = scene;
            mContext = context;
            mNumTextures = 0;
            mFileName = resource.getResourceFilename();
            mUserHandler = null;
            mErrors = "";
            mVolume = new GVRResourceVolume(mContext, mFileName);
            mVolume.addResource(resource);
            Log.d(TAG, "ASSET: loading %s ...", mFileName);
        }

        /**
         * Request to load an asset and add it to the scene.
         * @param model GVRSceneObject to be the root of the loaded asset.
         * @param fileVolume GVRResourceVolume containing path to file
         * @param scene GVRScene to add the asset to.
         * @param userHandler user event handler to get asset events.
         * @param replaceScene true to replace entire scene with model, false to add model to scene
         */
        public AssetRequest(GVRSceneObject model, GVRResourceVolume fileVolume, GVRScene scene, IAssetEvents userHandler, boolean replaceScene)
        {
            mScene = scene;
            mContext = model.getGVRContext();
            mNumTextures = 0;
            mFileName = fileVolume.getFileName();
            mUserHandler = userHandler;
            mModel = null;
            mErrors = "";
            mReplaceScene = replaceScene;
            mVolume = fileVolume;
            Log.d(TAG, "ASSET: loading %s ...", mFileName);
        }

        public boolean isCacheEnabled()         { return mCacheEnabled; }
        public void  useCache(boolean flag)     { mCacheEnabled = true; }
        public GVRContext getContext()          { return mContext; }
        public boolean replaceScene()           { return mReplaceScene; }
        public GVRResourceVolume getVolume()    { return mVolume; }
        public EnumSet<GVRImportSettings> getImportSettings()  { return mSettings; }

        public void setImportSettings(EnumSet<GVRImportSettings> settings)
        {
            mSettings = settings;
        }

        public String getBaseName()
        {
        	String fname = mVolume.getFileName();
            int i = fname.lastIndexOf("/");
            if (i > 0)
            {
                return  fname.substring(i + 1);
            }
            return fname;
        }

        /**
         * Disable texture caching
         */
        void disableTextureCache()
        {
            mCacheEnabled = false;
        }

        /**
         * Load a texture asynchronously with a callback.
         * @param request callback that indicates which texture to load
         */
        public void loadTexture(TextureRequest request)
        {
            synchronized (mNumTextures)
            {
                GVRAndroidResource resource = null;
                ++mNumTextures;
                Log.d(TAG, "ASSET: loadTexture %s %d", request.TextureFile, mNumTextures);
                try
                {
                    resource = mVolume.openResource(request.TextureFile);
                    GVRAsynchronousResourceLoader.loadTexture(mContext, mCacheEnabled ? mTextureCache : null,
                                                              request, resource, DEFAULT_PRIORITY, GVRCompressedTexture.BALANCED);
                }
                catch (IOException ex)
                {
                    GVRAndroidResource r = new GVRAndroidResource(mContext, R.drawable.white_texture);
                    GVRAsynchronousResourceLoader.loadTexture(mContext, mTextureCache,
                                                              request, r, DEFAULT_PRIORITY, GVRCompressedTexture.BALANCED);

                    GVRImage whiteTex = getDefaultImage(mContext);
                    request.loaded(whiteTex, null);
                    onTextureError(mContext, ex.getMessage(), request.TextureFile);
                }
            }
        }

        /**
         * Load an embedded RGBA texture from the JASSIMP AiScene.
         * An embedded texture is represented as an AiTexture object in Java.
         * The AiTexture contains the pixel data for the bitmap.
         *
         * @param request TextureRequest for the embedded texture reference.
         *                The filename inside starts with '*' followed
         *                by an integer texture index into AiScene embedded textures
         * @param aitex   Assimp texture containing the pixel data
         * @return GVRTexture made from embedded texture
         */
        public GVRTexture loadEmbeddedTexture(final TextureRequest request, final AiTexture aitex) throws IOException
        {
            GVRAndroidResource resource = null;
            GVRTexture bmapTex = request.Texture;
            GVRImage image;

            Log.d(TAG, "ASSET: loadEmbeddedTexture %s %d", request.TextureFile, mNumTextures);
            Map<String, GVRImage> texCache = GVRAssetLoader.getEmbeddedTextureCache();
            synchronized (mNumTextures)
            {
                ++mNumTextures;
            }
            try
            {
                resource = new GVRAndroidResource(request.TextureFile);
            }
            catch (IOException ex)
            {
                request.failed(ex, resource);
            }
            synchronized (texCache)
            {
                image = texCache.get(request.TextureFile);
                if (image != null)
                {
                    Log.d(TAG, "ASSET: loadEmbeddedTexture found %s", resource.getResourceFilename());
                    bmapTex.setImage(image);
                    request.loaded(image, resource);
                    return bmapTex;
                }
                Bitmap bmap;
                if (aitex.getHeight() == 0)
                {
                    ByteArrayInputStream input = new ByteArrayInputStream(aitex.getByteData());
                    bmap = BitmapFactory.decodeStream(input);
                }
                else
                {
                    bmap = Bitmap.createBitmap(aitex.getWidth(), aitex.getHeight(), Bitmap.Config.ARGB_8888);
                    bmap.setPixels(aitex.getIntData(), 0, aitex.getWidth(), 0, 0, aitex.getWidth(), aitex.getHeight());
                }
                GVRBitmapTexture bmaptex = new GVRBitmapTexture(mContext);
                bmaptex.setFileName(resource.getResourceFilename());
                bmaptex.setBitmap(bmap);
                image = bmaptex;
                Log.d(TAG, "ASSET: loadEmbeddedTexture saved %s", resource.getResourceFilename());
                texCache.put(request.TextureFile, image);
                bmapTex.setImage(image);
            }
            request.loaded(image, resource);
            return bmapTex;
        }

        /**
         * Called when a model is successfully loaded.
         * @param context   GVRContext which loaded the model
         * @param model     root node of model hierarchy that was loaded
         * @param modelFile filename of model loaded
         */
        public void onModelLoaded(GVRContext context, GVRSceneObject model, String modelFile) {
            mModel = model;
            Log.d(TAG, "ASSET: successfully loaded model %s %d", modelFile, mNumTextures);
            if (mUserHandler != null)
            {
                mUserHandler.onModelLoaded(context, model, modelFile);
            }
            mContext.getEventManager().sendEvent(mContext,
                    IAssetEvents.class,
                    "onModelLoaded", new Object[]{mContext, model, modelFile});
            if (mNumTextures == 0)
            {
                generateLoadEvent();
            }
            else
            {
                Log.d(TAG, "ASSET: %s has %d outstanding textures", modelFile, mNumTextures);
            }
        }

        /**
         * Called when a texture is successfully loaded.
         * @param context GVRContext which loaded the texture
         * @param texture texture that was loaded
         * @param texFile filename of texture loaded
         */
        public void onTextureLoaded(GVRContext context, GVRTexture texture, String texFile)
        {
            if (mUserHandler != null)
            {
                mUserHandler.onTextureLoaded(context, texture, texFile);
            }
            mContext.getEventManager().sendEvent(mContext, IAssetEvents.class,
                                                 "onTextureLoaded", new Object[] { mContext, texture, texFile });
            synchronized (mNumTextures)
            {
                Log.e(TAG, "ASSET: Texture: successfully loaded texture %s %d", texFile, mNumTextures);
                if (mNumTextures >= 1)
                {
                    if (--mNumTextures != 0)
                    {
                        return;
                    }
                }
                else
                {
                    return;
                }
            }
            if (mModel != null)
            {
                generateLoadEvent();
            }
        }

        /**
         * Called when a model cannot be loaded.
         * @param context GVRContext which loaded the texture
         * @param error error message
         * @param modelFile filename of model loaded
         */
        public void onModelError(GVRContext context, String error, String modelFile)
        {
            Log.e(TAG, "ASSET: ERROR: model %s did not load %s", modelFile, error);
            if (mUserHandler != null)
            {
                mUserHandler.onModelError(context, error, modelFile);
            }
            mContext.getEventManager().sendEvent(mContext,
                    IAssetEvents.class,
                    "onModelError", new Object[] { mContext, error, modelFile });
            mErrors += error + "\n";
            mModel = null;
            mNumTextures = 0;
            generateLoadEvent();
        }

        /**
         * Called when a texture cannot be loaded.
         * @param context GVRContext which loaded the texture
         * @param error error message
         * @param texFile filename of texture loaded
         */
        public void onTextureError(GVRContext context, String error, String texFile)
        {
            mErrors += error + "\n";
            if (mUserHandler != null)
            {
                mUserHandler.onTextureError(context, error, texFile);
            }
            mContext.getEventManager().sendEvent(mContext, IAssetEvents.class,
                                                 "onTextureError", new Object[] { mContext, error, texFile });
            synchronized (mNumTextures)
            {
                Log.e(TAG, "ASSET: Texture: ERROR cannot load texture %s %d", texFile, mNumTextures);
                if (mNumTextures >= 1)
                {
                    if (--mNumTextures != 0)
                    {
                        return;
                    }
                }
                else
                {
                    return;
                }
            }
            if (mModel != null)
            {
                generateLoadEvent();
            }
        }

        /**
         * Called when the model and all of its textures have loaded.
         * @param context GVRContext which loaded the texture
         * @param model model that was loaded (will be null if model failed to load)
         * @param errors error messages (will be null if no errors)
         * @param modelFile filename of model loaded
         */
        @Override
        public void onAssetLoaded(GVRContext context, GVRSceneObject model, String modelFile, String errors)
        {
            if (mUserHandler != null)
            {
                mUserHandler.onAssetLoaded(context, model, modelFile, errors);
            }
            mContext.getEventManager().sendEvent(mContext, IAssetEvents.class,
                                                 "onAssetLoaded", new Object[] { mContext, mModel, mFileName, errors });
        }

        /**
         * Generate the onAssetLoaded event.
         * Add the model to the scene and start animations.
         */
        private void generateLoadEvent()
        {
            String errors = !"".equals(mErrors) ? mErrors : null;
            if (mModel != null)
            {
                if ((mScene != null))
                {
                    if (mReplaceScene)
                    {
                        GVRSceneObject mainCam = mModel.getSceneObjectByName("MainCamera");
                        GVRCameraRig modelCam = (mainCam != null) ? mainCam.getCameraRig() : null;

                        mScene.clear();
                        if (modelCam != null)
                        {
                            GVRCameraRig sceneCam = mScene.getMainCameraRig();
                            sceneCam.getTransform().setModelMatrix(mainCam.getTransform().getLocalModelMatrix());
                            sceneCam.setNearClippingDistance(modelCam.getNearClippingDistance());
                            sceneCam.setFarClippingDistance(modelCam.getFarClippingDistance());
                            sceneCam.setCameraRigType(modelCam.getCameraRigType());
                        }
                    }
                    /*
                     * If the model does not already have a parent,
                     * add it to the scene.
                     */
                    if (mModel.getParent() == null)
                    {
                        Log.d(TAG, "ASSET: asset %s added to scene", mFileName);
                        mScene.addSceneObject(mModel);
                    }
                }
                /*
                 * If the model has animations, start them now.
                 */
                GVRAnimator animator = (GVRAnimator) mModel.getComponent(GVRAnimator.getComponentType());
                if ((animator != null) && animator.autoStart())
                {
                    animator.start();
                }
            }
            onAssetLoaded(mContext, mModel, mFileName, errors);
        }
    }


    /**
     * Texture load callback the generates asset events.
     */
    public static class TextureRequest implements TextureCallback
    {
        public final String TextureFile;
        public final GVRTexture Texture;
        protected GVRTextureParameters mTexParams;
        protected AssetRequest mAssetRequest;
        private final TextureCallback mCallback;


        public TextureRequest(AssetRequest assetRequest, GVRTexture texture, String texFile)
        {
            mAssetRequest = assetRequest;
            TextureFile = texFile;
            Texture = texture;
            mCallback = null;
            Log.v("ASSET", "loadTexture " + TextureFile);
        }

        public TextureRequest(GVRAndroidResource resource, GVRTexture texture)
        {
            mAssetRequest = null;
            TextureFile = resource.getResourceFilename();
            Texture = texture;
            mCallback = null;
            Log.v("ASSET", "loadTexture " + TextureFile);
        }

        public TextureRequest(GVRAndroidResource resource, GVRTexture texture, TextureCallback callback)
        {
            mAssetRequest = null;
            TextureFile = resource.getResourceFilename();
            Texture = texture;
            mCallback = callback;
            Log.v("ASSET", "loadTexture " + TextureFile);
        }

         public void loaded(final GVRImage image, GVRAndroidResource resource)
        {
            GVRContext ctx = Texture.getGVRContext();
            Texture.loaded(image, resource);
            if (mCallback != null)
            {
                mCallback.loaded(image, resource);
            }
            if (mAssetRequest != null)
            {
                mAssetRequest.onTextureLoaded(ctx, Texture, TextureFile);
            }
            else
            {
                ctx.getEventManager().sendEvent(ctx, IAssetEvents.class,
                        "onTextureLoaded", new Object[] { ctx, Texture, TextureFile });
            }
        }

        @Override
        public void failed(Throwable t, GVRAndroidResource resource)
        {
            GVRContext ctx = Texture.getGVRContext();
            if (mCallback != null)
            {
                mCallback.failed(t, resource);
            }
            if (mAssetRequest != null)
            {
                mAssetRequest.onTextureError(ctx, t.getMessage(), TextureFile);

                GVRImage whiteTex = getDefaultImage(ctx);
                if (whiteTex != null)
                {
                    Texture.loaded(whiteTex, null);
                }
            }
            ctx.getEventManager().sendEvent(ctx, IAssetEvents.class,
                    "onTextureError", new Object[] { ctx, t.getMessage(), TextureFile });
        }

        @Override
        public boolean stillWanted(GVRAndroidResource androidResource)
        {
            return true;
        }
    }


    protected GVRContext mContext;
<<<<<<< HEAD
    protected static ResourceCache<GVRImage> mTextureCache = new ResourceCache<GVRImage>();
    protected static HashMap<String, GVRImage> mEmbeddedCache = new HashMap<String, GVRImage>();
=======
    protected static ResourceCache<GVRTexture> mTextureCache = new ResourceCache<GVRTexture>();
    protected static HashMap<String, GVRTexture> mEmbeddedCache = new HashMap<String, GVRTexture>();
    protected static ResourceCache<GVRMesh> mMeshCache = new ResourceCache<GVRMesh>();
>>>>>>> 643f1116

    protected static GVRBitmapTexture mDefaultImage = null;

    /**
     * When the application is restarted we recreate the texture cache
     * since all of the GL textures have been deleted.
     */
    static
    {
        GVRContext.addResetOnRestartHandler(new Runnable() {

            @Override
            public void run() {
                mTextureCache = new ResourceCache<GVRImage>();
                mEmbeddedCache = new HashMap<String, GVRImage>();
                mDefaultImage = null;
            }
        });
    }

    /**
     * Construct an instance of the asset loader
     * @param context GVRContext to get asset load events
     */
    public GVRAssetLoader(GVRContext context)
    {
        mContext = context;
        mDefaultTextureParameters = new GVRTextureParameters(context);
    }

    /**
     * Get the embedded texture cache.
     * This is an internal routine used during asset loading for processing
     * embedded textures.
     * @return embedded texture cache
     */
    static Map<String, GVRImage> getEmbeddedTextureCache()
    {
        return mEmbeddedCache;
    }

    private static GVRImage getDefaultImage(GVRContext ctx)
    {
        if (mDefaultImage == null)
        {
            mDefaultImage = new GVRBitmapTexture(ctx);
            Bitmap bmap = Bitmap.createBitmap(32, 32, Bitmap.Config.ARGB_8888);

            Canvas canvas = new Canvas(bmap);
            canvas.drawRGB(0xff, 0xff, 0xff);
            mDefaultImage.setBitmap(bmap);
        }
        return mDefaultImage;
    }

    /**
     * Loads file placed in the assets folder, as a {@link GVRBitmapTexture}
     * with the user provided texture parameters.
     *
     * <p>
     * Note that this method may take hundreds of milliseconds to return: unless
     * the texture is quite tiny, you probably don't want to call this directly
     * from your {@link GVRMain#onStep() onStep()} callback as that is called
     * once per frame, and a long call will cause you to miss frames. For large
     * images, you should use
     * {@link #loadTexture(GVRAndroidResource, GVRAndroidResource.TextureCallback)}.
     * <p>
     * This method automatically scales large images to fit the GPU's
     * restrictions and to avoid {@linkplain OutOfMemoryError out of memory
     * errors.}
     *
     * @param resource
     *            Basically, a stream containing a bitmap texture. The
     *            {@link GVRAndroidResource} class has six constructors to
     *            handle a wide variety of Android resource types. Taking a
     *            {@code GVRAndroidResource} here eliminates six overloads.
     * @param textureParameters
     *            The texture parameter object which has all the values that
     *            were provided by the user for texture enhancement. The
     *            {@link GVRTextureParameters} class has methods to set all the
     *            texture filters and wrap states. If this parameter is nullo,
     *            default texture parameters are used.
     * @return The file as a texture, or {@code null} if the file can not be
     *         decoded into a Bitmap.
     * @see GVRAssetLoader#getDefaultTextureParameters
     */
    public GVRTexture loadTexture(GVRAndroidResource resource,
                                  GVRTextureParameters textureParameters)
    {
        GVRTexture texture = new GVRTexture(mContext, textureParameters);
        TextureRequest request = new TextureRequest(resource, texture);
        GVRAsynchronousResourceLoader.loadTexture(mContext, mTextureCache,
                                                  request, resource, DEFAULT_PRIORITY, GVRCompressedTexture.BALANCED);
        return texture;
    }

    public GVRTexture loadTexture(GVRAndroidResource resource)
    {
        GVRTexture texture = new GVRTexture(mContext, mDefaultTextureParameters);
        TextureRequest request = new TextureRequest(resource, texture);
        GVRAsynchronousResourceLoader.loadTexture(mContext, mTextureCache,
                request, resource, DEFAULT_PRIORITY, GVRCompressedTexture.BALANCED);
        return texture;
    }

    /**
     * Loads a texture asynchronously.
     *
     * This method can detect whether the resource file holds a compressed
     * texture (GVRF currently supports ASTC, ETC2, and KTX formats:
     * applications can add new formats by implementing
     * {@link GVRCompressedTextureLoader}): if the file is not a compressed
     * texture, it is loaded as a normal, bitmapped texture. This format
     * detection adds very little to the cost of loading even a compressed
     * texture, and it makes your life a lot easier: you can replace, say,
     * {@code res/raw/resource.png} with {@code res/raw/resource.etc2} without
     * having to change any code.
     *
     * @param resource
     *            A stream containing a texture file. The
     *            {@link GVRAndroidResource} class has six constructors to
     *            handle a wide variety of Android resource types. Taking a
     *            {@code GVRAndroidResource} here eliminates six overloads.
     * @param texparams
     *            GVRTextureParameters object containing texture sampler attributes.
     * @param callback
     *            Before loading, GVRF may call
     *            {@link GVRAndroidResource.TextureCallback#stillWanted(GVRAndroidResource)
     *            stillWanted()} several times (on a background thread) to give
     *            you a chance to abort a 'stale' load.
     *
     *            Successful loads will call
     *            {@link GVRAndroidResource.Callback#loaded(GVRHybridObject, GVRAndroidResource)
     *            loaded()} on the GL thread;
     *
     *            Any errors will call
     *            {@link GVRAndroidResource.TextureCallback#failed(Throwable, GVRAndroidResource)
     *            failed()}, with no promises about threading.
     *            <p>
     *            This method uses a throttler to avoid overloading the system.
     *            If the throttler has threads available, it will run this
     *            request immediately. Otherwise, it will enqueue the request,
     *            and call
     *            {@link GVRAndroidResource.TextureCallback#stillWanted(GVRAndroidResource)
     *            stillWanted()} at least once (on a background thread) to give
     *            you a chance to abort a 'stale' load.
     * @param priority
     *            This request's priority. Please see the notes on asynchronous
     *            priorities in the <a href="package-summary.html#async">package
     *            description</a>. Also, please note priorities only apply to
     *            uncompressed textures (standard Android bitmap files, which
     *            can take hundreds of milliseconds to load): compressed
     *            textures load so quickly that they are not run through the
     *            request scheduler.
     * @param quality
     *            The compressed texture {@link GVRCompressedTexture#mQuality
     *            quality} parameter: should be one of
     *            {@link GVRCompressedTexture#SPEED},
     *            {@link GVRCompressedTexture#BALANCED}, or
     *            {@link GVRCompressedTexture#QUALITY}, but other values are
     *            'clamped' to one of the recognized values. Please note that
     *            this (currently) only applies to compressed textures; normal
     *            {@linkplain GVRBitmapTexture bitmapped textures} don't take a
     *            quality parameter.
     */
    public GVRTexture loadTexture(GVRAndroidResource resource, TextureCallback callback, GVRTextureParameters texparams, int priority, int quality)
    {
        if (texparams == null)
        {
            texparams = mDefaultTextureParameters;
        }
        GVRTexture texture = new GVRTexture(mContext, texparams);
        TextureRequest request = new TextureRequest(resource, texture, callback);
        GVRAsynchronousResourceLoader.loadTexture(mContext, mTextureCache,
                request, resource, priority, quality);
        return texture;
    }

    /**
     * Loads a bitmap texture asynchronously with default priority and quality.
     *
     * This method can detect whether the resource file holds a compressed
     * texture (GVRF currently supports ASTC, ETC2, and KTX formats:
     * applications can add new formats by implementing
     * {@link GVRCompressedTextureLoader}): if the file is not a compressed
     * texture, it is loaded as a normal, bitmapped texture. This format
     * detection adds very little to the cost of loading even a compressed
     * texture, and it makes your life a lot easier: you can replace, say,
     * {@code res/raw/resource.png} with {@code res/raw/resource.etc2} without
     * having to change any code.
     *
     * @param callback
     *            Before loading, GVRF may call
     *            {@link GVRAndroidResource.TextureCallback#stillWanted(GVRAndroidResource)
     *            stillWanted()} several times (on a background thread) to give
     *            you a chance to abort a 'stale' load.
     *
     *            Successful loads will call
     *            {@link GVRAndroidResource.Callback#loaded(GVRHybridObject, GVRAndroidResource)
     *            loaded()} on the GL thread;
     *
     *            any errors will call
     *            {@link GVRAndroidResource.TextureCallback#failed(Throwable, GVRAndroidResource)
     *            failed()}, with no promises about threading.
     *
     *            <p>
     *            This method uses a throttler to avoid overloading the system.
     *            If the throttler has threads available, it will run this
     *            request immediately. Otherwise, it will enqueue the request,
     *            and call
     *            {@link GVRAndroidResource.TextureCallback#stillWanted(GVRAndroidResource)
     *            stillWanted()} at least once (on a background thread) to give
     *            you a chance to abort a 'stale' load.
     * @param resource
     *            Basically, a stream containing a texture file. The
     *            {@link GVRAndroidResource} class has six constructors to
     *            handle a wide variety of Android resource types. Taking a
     *            {@code GVRAndroidResource} here eliminates six overloads.
     */
    public GVRTexture loadTexture(GVRAndroidResource resource, TextureCallback callback)
    {
        GVRTexture texture = new GVRTexture(mContext, mDefaultTextureParameters);
        TextureRequest request = new TextureRequest(resource, texture, callback);
        GVRAsynchronousResourceLoader.loadTexture(mContext, mTextureCache,
                request, resource, DEFAULT_PRIORITY, GVRCompressedTexture.BALANCED);
        return texture;
    }

    /**
     * Loads a cubemap texture asynchronously with default priority and quality.
     *
     * This method can only load uncompressed cubemaps. To load a compressed
     * cubemap you can use {@link #loadCompressedCubemapTexture(GVRAndroidResource)}.
     *
     * @param callback
     *            Before loading, GVRF may call
     *            {@link GVRAndroidResource.TextureCallback#stillWanted(GVRAndroidResource)
     *            stillWanted()} several times (on a background thread) to give
     *            you a chance to abort a 'stale' load.
     *
     *            Successful loads will call
     *            {@link GVRAndroidResource.Callback#loaded(GVRHybridObject, GVRAndroidResource)
     *            loaded()} on the GL thread;
     *
     *            any errors will call
     *            {@link GVRAndroidResource.TextureCallback#failed(Throwable, GVRAndroidResource)
     *            failed()}, with no promises about threading.
     *
     *            <p>
     *            This method uses a throttler to avoid overloading the system.
     *            If the throttler has threads available, it will run this
     *            request immediately. Otherwise, it will enqueue the request,
     *            and call
     *            {@link GVRAndroidResource.TextureCallback#stillWanted(GVRAndroidResource)
     *            stillWanted()} at least once (on a background thread) to give
     *            you a chance to abort a 'stale' load.
     * @param resource
     *            Basically, a stream containing a texture file. The
     *            {@link GVRAndroidResource} class has six constructors to
     *            handle a wide variety of Android resource types. Taking a
     *            {@code GVRAndroidResource} here eliminates six overloads.
     */
<<<<<<< HEAD
    public GVRTexture loadCubemapTexture(GVRAndroidResource resource, TextureCallback callback)
    {
        GVRTexture texture = new GVRTexture(mContext, mDefaultTextureParameters);
        TextureRequest request = new TextureRequest(resource, texture, callback);
        GVRAsynchronousResourceLoader.loadCubemapTexture(mContext,
                mTextureCache, request, resource, DEFAULT_PRIORITY,
                GVRCubemapTexture.faceIndexMap);
        return texture;
    }

    public GVRTexture loadCubemapTexture(GVRAndroidResource resource)
=======
    public void loadTexture(GVRAndroidResource resource, TextureCallback callback)
    {
        GVRAsynchronousResourceLoader.loadTexture(mContext, mTextureCache,
                callback, resource, mDefaultTextureParameters, DEFAULT_PRIORITY, GVRCompressedTexture.BALANCED);
    }


    /**
     * Simple, high-level method to load a texture asynchronously, for use with
     * {@link GVRShaders#setMainTexture(Future)} and
     * {@link GVRShaders#setTexture(String, Future)}.
     *
     * <p>
     * This method is significantly easier to use than
     * {@link #loadTexture(GVRAndroidResource, TextureCallback, GVRTextureParameters, int, int)}
     * You don't have to implement a callback; you don't have to pay attention
     * to the low-level details of
     *{@linkplain GVRSceneObject#attachRenderData(GVRRenderData) attaching} a
     * {@link GVRRenderData} to your scene object. What's more, you don't even
     * lose any functionality: {@link Future#cancel(boolean)} lets you cancel a
     * 'stale' request, just like
     * {@link GVRAndroidResource.CancelableCallback#stillWanted(GVRAndroidResource)
     * stillWanted()} does. The flip side, of course, is that it <em>is</em> a
     * bit more expensive: methods like
     * {@link GVRMaterial#setMainTexture(Future)} use an extra thread from the
     * thread pool to wait for the blocking {@link Future#get()} call. For
     * modest numbers of loads, this overhead is acceptable - but thread
     * creation is not free, and if your {@link GVRMain#onInit(GVRContext)
     * onInit()} method fires of dozens of future loads, you may well see an
     * impact.
     *
     * @param resource
     *            Basically, a stream containing a texture file. The
     *            {@link GVRAndroidResource} class has six constructors to
     *            handle a wide variety of Android resource types. Taking a
     *            {@code GVRAndroidResource} here eliminates six overloads.
     * @param priority
     *            This request's priority. Please see the notes on asynchronous
     *            priorities in the <a href="package-summary.html#async">package
     *            description</a>. Also, please note priorities only apply to
     *            uncompressed textures (standard Android bitmap files, which
     *            can take hundreds of milliseconds to load): compressed
     *            textures load so quickly that they are not run through the
     *            request scheduler.
     * @param quality
     *            The compressed texture {@link GVRCompressedTexture#mQuality
     *            quality} parameter: should be one of
     *            {@link GVRCompressedTexture#SPEED},
     *            {@link GVRCompressedTexture#BALANCED}, or
     *            {@link GVRCompressedTexture#QUALITY}, but other values are
     *            'clamped' to one of the recognized values. Please note that
     *            this (currently) only applies to compressed textures; normal
     *            {@linkplain GVRBitmapTexture bitmapped textures} don't take a
     *            quality parameter.
     * @return A {@link Future} that you can pass to methods like
     *         {@link GVRShaders#setMainTexture(Future)}
     *
     * @since 3.2
     *
     * @throws IllegalArgumentException
     *             If you 'abuse' request consolidation by passing the same
     *             {@link GVRAndroidResource} descriptor to multiple load calls.
     *             <p>
     *             It's fairly common for multiple scene objects to use the same
     *             texture or the same mesh. Thus, if you try to load, say,
     *             {@code R.raw.whatever} while you already have a pending
     *             request for {@code R.raw.whatever}, it will only be loaded
     *             once; the same resource will be used to satisfy both (all)
     *             requests. This "consolidation" uses
     *             {@link GVRAndroidResource#equals(Object)}, <em>not</em>
     *             {@code ==} (aka "reference equality"): The problem with using
     *             the same resource descriptor is that if requests can't be
     *             consolidated (because the later one(s) came in after the
     *             earlier one(s) had already completed) the resource will be
     *             reloaded ... but the original descriptor will have been
     *             closed.
     */
    public Future<GVRTexture> loadFutureTexture(GVRAndroidResource resource,
                                                int priority, int quality)
    {
        return GVRAsynchronousResourceLoader.loadFutureTexture(mContext,
                mTextureCache, resource, priority, quality);
    }

    /**
     * Simple, high-level method to load a texture asynchronously, for use with
     * {@link GVRShaders#setMainTexture(Future)} and
     * {@link GVRShaders#setTexture(String, Future)}.
     *
     * This method uses a default priority and a default render quality: use
     * {@link #loadFutureTexture(GVRAndroidResource, int, int)}
     * to specify  priority and render quality.
     *
     * <p>
     * This method is significantly easier to use than
     * {@link #loadTexture(GVRAndroidResource, TextureCallback, GVRTextureParameters, int, int)}
     * : you don't have to implement a callback; you don't have to pay attention
     * to the low-level details of
     * {@linkplain GVRSceneObject#attachRenderData(GVRRenderData) attaching} a
     * {@link GVRRenderData} to your scene object. What's more, you don't even
     * lose any functionality: {@link Future#cancel(boolean)} lets you cancel a
     * 'stale' request, just like
     * {@link GVRAndroidResource.CancelableCallback#stillWanted(GVRAndroidResource)
     * stillWanted()} does. The flip side, of course, is that it <em>is</em> a
     * bit more expensive: methods like
     * {@link GVRMaterial#setMainTexture(Future)} use an extra thread from the
     * thread pool to wait for the blocking {@link Future#get()} call. For
     * modest numbers of loads, this overhead is acceptable - but thread
     * creation is not free, and if your {@link GVRMain#onInit(GVRContext)
     * onInit()} method fires of dozens of future loads, you may well see an
     * impact.
     *
     * @param resource
     *            Basically, a stream containing a texture file. The
     *            {@link GVRAndroidResource} class has six constructors to
     *            handle a wide variety of Android resource types. Taking a
     *            {@code GVRAndroidResource} here eliminates six overloads.
     * @return A {@link Future} that you can pass to methods like
     *         {@link GVRShaders#setMainTexture(Future)}
     *
     * @since 3.2
     *
     * @throws IllegalArgumentException
     *             If you 'abuse' request consolidation by passing the same
     *             {@link GVRAndroidResource} descriptor to multiple load calls.
     *             <p>
     *             It's fairly common for multiple scene objects to use the same
     *             texture or the same mesh. Thus, if you try to load, say,
     *             {@code R.raw.whatever} while you already have a pending
     *             request for {@code R.raw.whatever}, it will only be loaded
     *             once; the same resource will be used to satisfy both (all)
     *             requests. This "consolidation" uses
     *             {@link GVRAndroidResource#equals(Object)}, <em>not</em>
     *             {@code ==} (aka "reference equality"): The problem with using
     *             the same resource descriptor is that if requests can't be
     *             consolidated (because the later one(s) came in after the
     *             earlier one(s) had already completed) the resource will be
     *             reloaded ... but the original descriptor will have been
     *             closed.
     */
    public Future<GVRTexture> loadFutureTexture(GVRAndroidResource resource)
    {
        return GVRAsynchronousResourceLoader.loadFutureTexture(mContext,
                mTextureCache, resource, GVRAssetLoader.DEFAULT_PRIORITY, GVRCompressedTexture.BALANCED);
    }

    /**
     * Simple, high-level method to load a cube map texture asynchronously, for
     * use with {@link GVRShaders#setMainTexture(Future)} and
     * {@link GVRShaders#setTexture(String, Future)}.
     *
     * @param resource
     *            A steam containing a zip file which contains six bitmaps. The
     *            six bitmaps correspond to +x, -x, +y, -y, +z, and -z faces of
     *            the cube map texture respectively. The default names of the
     *            six images are "posx.png", "negx.png", "posy.png", "negx.png",
     *            "posz.png", and "negz.png", which can be changed by calling
     *            {@link GVRCubemapTexture#setFaceNames(String[])}.
     * @return A {@link Future} that you can pass to methods like
     *         {@link GVRShaders#setMainTexture(Future)}
     *
     * @since 3.2
     *
     * @throws IllegalArgumentException
     *             If you 'abuse' request consolidation by passing the same
     *             {@link GVRAndroidResource} descriptor to multiple load calls.
     *             <p>
     *             It's fairly common for multiple scene objects to use the same
     *             texture or the same mesh. Thus, if you try to load, say,
     *             {@code R.raw.whatever} while you already have a pending
     *             request for {@code R.raw.whatever}, it will only be loaded
     *             once; the same resource will be used to satisfy both (all)
     *             requests. This "consolidation" uses
     *             {@link GVRAndroidResource#equals(Object)}, <em>not</em>
     *             {@code ==} (aka "reference equality"): The problem with using
     *             the same resource descriptor is that if requests can't be
     *             consolidated (because the later one(s) came in after the
     *             earlier one(s) had already completed) the resource will be
     *             reloaded ... but the original descriptor will have been
     *             closed.
     */
    public Future<GVRTexture> loadFutureCubemapTexture(GVRAndroidResource resource)
>>>>>>> 643f1116
    {
        GVRTexture texture = new GVRTexture(mContext, mDefaultTextureParameters);
        TextureRequest request = new TextureRequest(resource, texture);
        GVRAsynchronousResourceLoader.loadCubemapTexture(mContext,
                mTextureCache, request, resource, DEFAULT_PRIORITY,
                GVRCubemapTexture.faceIndexMap);
        return texture;
    }

    /**
<<<<<<< HEAD
     * Loads a compressed cubemap texture asynchronously with default priority and quality.
     *
     * This method can only load compressed cubemaps. To load an un-compressed
     * cubemap you can use {@link #loadCubemapTexture(GVRAndroidResource)}.
     *
     * @param resource
     *            Basically, a stream containing a texture file. The
     *            {@link GVRAndroidResource} class has six constructors to
     *            handle a wide variety of Android resource types. Taking a
     *            {@code GVRAndroidResource} here eliminates six overloads.
     */
    public GVRTexture loadCompressedCubemapTexture(GVRAndroidResource resource, TextureCallback callback)
=======
     * Simple, high-level method to load a compressed cube map texture asynchronously,
     * for use with {@link GVRShaders#setMainTexture(Future)} and
     * {@link GVRShaders#setTexture(String, Future)}.
     *
     * @param resource
     *            A steam containing a zip file which contains six compressed textures.
     *            The six textures correspond to +x, -x, +y, -y, +z, and -z faces of
     *            the cube map texture respectively. The default names of the
     *            six images are "posx.pkm", "negx.pkm", "posy.pkm", "negx.pkm",
     *            "posz.pkm", and "negz.pkm", which can be changed by calling
     *            {@link GVRCubemapTexture#setFaceNames(String[])}.
     * @return A {@link Future} that you can pass to methods like
     *         {@link GVRShaders#setMainTexture(Future)}
     *
     * @since 3.2
     *
     * @throws IllegalArgumentException
     *             If you 'abuse' request consolidation by passing the same
     *             {@link GVRAndroidResource} descriptor to multiple load calls.
     *             <p>
     *             It's fairly common for multiple scene objects to use the same
     *             texture or the same mesh. Thus, if you try to load, say,
     *             {@code R.raw.whatever} while you already have a pending
     *             request for {@code R.raw.whatever}, it will only be loaded
     *             once; the same resource will be used to satisfy both (all)
     *             requests. This "consolidation" uses
     *             {@link GVRAndroidResource#equals(Object)}, <em>not</em>
     *             {@code ==} (aka "reference equality"): The problem with using
     *             the same resource descriptor is that if requests can't be
     *             consolidated (because the later one(s) came in after the
     *             earlier one(s) had already completed) the resource will be
     *             reloaded ... but the original descriptor will have been
     *             closed.
     */
    public Future<GVRTexture> loadFutureCompressedCubemapTexture(GVRAndroidResource resource)
>>>>>>> 643f1116
    {
        GVRTexture texture = new GVRTexture(mContext, mDefaultTextureParameters);
        TextureRequest request = new TextureRequest(resource, texture, callback);
        GVRAsynchronousResourceLoader.loadCompressedCubemapTexture(mContext,
                mTextureCache, request, resource, DEFAULT_PRIORITY,
                GVRCubemapTexture.faceIndexMap);
        return texture;
    }

<<<<<<< HEAD
    public GVRTexture loadCompressedCubemapTexture(GVRAndroidResource resource)
    {
        GVRTexture texture = new GVRTexture(mContext, mDefaultTextureParameters);
        TextureRequest request = new TextureRequest(resource, texture);
        GVRAsynchronousResourceLoader.loadCompressedCubemapTexture(mContext,
                                                                   mTextureCache, request, resource, DEFAULT_PRIORITY,
                                                                   GVRCubemapTexture.faceIndexMap);
        return texture;
=======
    /**
     * Loads atlas information file placed in the assets folder.
     *
     * Atlas information file contains in UV space the information of offset and
     * scale for each mesh mapped in some atlas texture.
     * The content of the file is at json format like:
     *
     * [ {name: SUN, offset.x: 0.9, offset.y: 0.9, scale.x: 0.5, scale.y: 0.5},
     * {name: EARTH, offset.x: 0.5, offset.y: 0.9, scale.x: 0.5, scale.y: 0.5} ]
     *
     * @param resource
     *            A stream containing a text file on JSON format.
     * @since 3.3
     * @return List of atlas information load.
     */
    public List<GVRAtlasInformation> loadTextureAtlasInformation(GVRAndroidResource resource) throws IOException {

        List<GVRAtlasInformation> atlasInformation
                = GVRAsynchronousResourceLoader.loadAtlasInformation(resource.getStream());
        resource.closeStream();

        return atlasInformation;
    }

    /** @since 1.6.2 */
    GVRAssimpImporter readFileFromResources(GVRContext gvrContext, GVRAndroidResource resource,
                                            EnumSet<GVRImportSettings> settings) throws IOException {
        byte[] bytes;
        InputStream stream = resource.getStream();
        try {
            bytes = new byte[stream.available()];
            stream.read(bytes);
        } finally {
            resource.closeStream();
        }
        String resourceFilename = resource.getResourceFilename();
        if (resourceFilename == null) {
            resourceFilename = ""; // Passing null causes JNI exception.
        }
        long nativeValue = NativeImporter.readFromByteArray(bytes,
                resourceFilename, GVRImportSettings.getAssimpImportFlags(settings));
        return new GVRAssimpImporter(gvrContext, nativeValue);
>>>>>>> 643f1116
    }


    // IO Handler for Jassimp
    static class ResourceVolumeIO implements JassimpFileIO {
        private GVRResourceVolume volume;

        ResourceVolumeIO(GVRResourceVolume volume) {
            this.volume = volume;
        }

        @Override
        public byte[] read(String path) {
            GVRAndroidResource resource = null;
            try {
                resource = volume.openResource(path);
                InputStream stream = resource.getStream();
                if (stream == null) {
                    return null;
                }
                byte data[] = ResourceReader.readStream(stream);
                return data;
            } catch (Exception e) {
                Log.e("GVRAssetLoader", path + " exception loading asset from " + e.getMessage());
                return null;
            } finally {
                if (resource != null) {
                    resource.closeStream();
                }
            }
        }

        protected GVRResourceVolume getResourceVolume() {
            return volume;
        }
    };

    static class CachedVolumeIO implements JassimpFileIO {
        protected ResourceVolumeIO uncachedIO;
        protected ResourceCacheBase<GVRByteArray> cache;

        public CachedVolumeIO(ResourceVolumeIO uncachedIO) {
            this.uncachedIO = uncachedIO;
            cache = new ResourceCacheBase<GVRByteArray>();
        }

        @Override
        public byte[] read(String path) {
            try {
                GVRAndroidResource resource = uncachedIO.getResourceVolume().openResource(path);
                GVRByteArray byteArray = cache.get(resource);
                if (byteArray == null) {
                    if (resource.getResourceType() != GVRAndroidResource.ResourceType.INPUT_STREAM) {
                        resource.closeStream(); // needed to avoid hanging
                    }
                    byte[] data = uncachedIO.read(path);
                    if (data == null) {
                        return null;
                    }
                    byteArray = GVRByteArray.wrap(data);
                    cache.put(resource, byteArray);
                }
                return byteArray.getByteArray();
            } catch (IOException e) {
                Log.e("GVRAssetLoader", path + " exception loading asset from " + e.getMessage());
                return null;
            }
        }
    }

    /**
     * Loads a hierarchy of scene objects {@link GVRSceneObject} from a 3D model.
     * The model is not added to the current scene.
     * IAssetEvents are emitted to the event listener attached to the context.
     * This function blocks the current thread while loading the model
     * but loads the textures asynchronously in the background.
     *
     * @param filePath
     *            A filename, relative to the root of the volume.
     *            If the filename starts with "sd:" the file is assumed to reside on the SD Card.
     *            If the filename starts with "http:" or "https:" it is assumed to be a URL.
     *            Otherwise the file is assumed to be relative to the "assets" directory.
     *
     * @return A {@link GVRModelSceneObject} that contains the meshes with textures and bones
     * and animations.
     * @throws IOException if model file cannot be opened
     *
     */
    public GVRModelSceneObject loadModel(final String filePath) throws IOException
    {
        return loadModel(filePath, (GVRScene) null);
    }

    /**
     * Loads a hierarchy of scene objects {@link GVRSceneObject} from a 3D model
     * and adds it to the specified scene.
     * IAssetEvents are emitted to event listeners attached to the context.
     * This function blocks the current thread while loading the model
     * but loads the textures asynchronously in the background.
     *
     * @param filePath
     *            A filename, relative to the root of the volume.
     *            If the filename starts with "sd:" the file is assumed to reside on the SD Card.
     *            If the filename starts with "http:" or "https:" it is assumed to be a URL.
     *            Otherwise the file is assumed to be relative to the "assets" directory.
     *
     * @param scene
     *            If present, this asset loader will wait until all of the textures have been
     *            loaded and then it will add the model to the scene.
     *
     * @return A {@link GVRModelSceneObject} that contains the meshes with textures and bones
     * and animations.
     * @throws IOException
     *
     */
    public GVRModelSceneObject loadModel(final String filePath, final GVRScene scene) throws IOException
    {
        GVRModelSceneObject model = new GVRModelSceneObject(mContext);
        AssetRequest assetRequest = new AssetRequest(model, new GVRResourceVolume(mContext, filePath), scene, null, false);
        String ext = filePath.substring(filePath.length() - 3).toLowerCase();

        assetRequest.setImportSettings(GVRImportSettings.getRecommendedSettings());
        model.setName(assetRequest.getBaseName());
        if (ext.equals("x3d"))
            loadX3DModel(assetRequest, model);
        else
            loadJassimpModel(assetRequest, model);
        return model;
    }

    /**
     * Loads a hierarchy of scene objects {@link GVRSceneObject} from a 3D model
     * replaces the current scene with it.
     * IAssetEvents are emitted to event listeners attached to the context.
     * This function blocks the current thread while loading the model
     * but loads the textures asynchronously in the background.
     *
     * @param filePath
     *            A filename, relative to the root of the volume.
     *            If the filename starts with "sd:" the file is assumed to reside on the SD Card.
     *            If the filename starts with "http:" or "https:" it is assumed to be a URL.
     *            Otherwise the file is assumed to be relative to the "assets" directory.
     *
     * @param scene
     *            Scene to be replaced with the model.
     *
     * @return A {@link GVRModelSceneObject} that contains the meshes with textures and bones
     * and animations.
     * @throws IOException
     *
     */
    public GVRModelSceneObject loadScene(final String filePath, final GVRScene scene) throws IOException
    {
        GVRModelSceneObject model = new GVRModelSceneObject(mContext);
        AssetRequest assetRequest = new AssetRequest(model, new GVRResourceVolume(mContext, filePath), scene, null, true);
        String ext = filePath.substring(filePath.length() - 3).toLowerCase();

        model.setName(assetRequest.getBaseName());
        assetRequest.setImportSettings(GVRImportSettings.getRecommendedSettings());
        if (ext.equals("x3d"))
            loadX3DModel(assetRequest, model);
        else
            loadJassimpModel(assetRequest, model);
        return model;
    }

    /**
     * Loads a hierarchy of scene objects {@link GVRSceneObject} from a 3D model
     * replaces the current scene with it.
     * This function loads the model and its textures asynchronously in the background
     * and will return before the model is loaded.
     * IAssetEvents are emitted to event listeners attached to the context.
     *
     * @param model
     *          Scene object to become the root of the loaded model.
     *          This scene object will be named with the base filename of the loaded asset.
     * @param volume
     *            A GVRResourceVolume based on the asset path to load.
     *            This volume will be used as the base for loading textures
     *            and other models contained within the model.
     *            You can subclass GVRResourceVolume to provide custom IO.
     * @param scene
     *            Scene to be replaced with the model.
     * @param handler
     *            IAssetEvents handler to process asset loading events
     */
    public void loadScene(final GVRSceneObject model, final GVRResourceVolume volume, final GVRScene scene, final IAssetEvents handler)
    {
        Threads.spawn(new Runnable()
        {
            public void run()
            {
                AssetRequest assetRequest = new AssetRequest(model, volume, scene, handler, true);
                String filePath = volume.getFileName();
                String ext = filePath.substring(filePath.length() - 3).toLowerCase();

                assetRequest.setImportSettings(GVRImportSettings.getRecommendedSettings());
                model.setName(assetRequest.getBaseName());
                try
                {
                    if (ext.equals("x3d"))
                        loadX3DModel(assetRequest, model);
                    else
                        loadJassimpModel(assetRequest, model);
                }
                catch (IOException ex)
                {
                    // onModelError is generated in this case
                }
            }
        });
    }

    /**
     * Loads a hierarchy of scene objects {@link GVRSceneObject} from a 3D model
     * on the volume provided and adds it to the specified scene.
     * IAssetEvents are emitted to event listeners attached to the context.
     * This function loads the model and its textures asynchronously in the background
     * and will return before the model is loaded.
     * IAssetEvents are emitted to event listeners attached to the context.
     * The resource volume may reference res/raw in which case all textures
     * and other referenced assets must also come from res/raw. The asset loader
     * cannot loadtextures from the drawable directory.
     *
     * @param model
     *            A GVRSceneObject to become the root of the loaded model.
     * @param volume
     *            A GVRResourceVolume based on the asset path to load.
     *            This volume will be used as the base for loading textures
     *            and other models contained within the model.
     *            You can subclass GVRResourceVolume to provide custom IO.
     * @param scene
     *            If present, this asset loader will wait until all of the textures have been
     *            loaded and then it will add the model to the scene.
     *
     *
     */
    public void loadModel(final GVRSceneObject model, final GVRResourceVolume volume, final GVRScene scene)
    {
        Threads.spawn(new Runnable()
        {
            public void run()
            {
                String filePath = volume.getFileName();
                AssetRequest assetRequest = new AssetRequest(model, volume, scene, null, false);
                String ext = filePath.substring(filePath.length() - 3).toLowerCase();

                model.setName(assetRequest.getBaseName());
                assetRequest.setImportSettings(GVRImportSettings.getRecommendedSettings());
                try
                {
                    if (ext.equals("x3d"))
                        loadX3DModel(assetRequest, model);
                    else
                        loadJassimpModel(assetRequest, model);
                }
                catch (IOException ex)
                {
                    // onModelError is generated in this case.
                }
            }
        });
     }

    /**
     * Loads a hierarchy of scene objects {@link GVRSceneObject} from a 3D model.
     * The model is not added to the current scene.
     * IAssetEvents are emitted to the event handler supplied first and then to
     * the event listener attached to the context.
     * This function blocks the current thread while loading the model
     * but loads the textures asynchronously in the background.
     *
     * @param filePath
     *            A filename, relative to the root of the volume.
     *            If the filename starts with "sd:" the file is assumed to reside on the SD Card.
     *            If the filename starts with "http:" or "https:" it is assumed to be a URL.
     *            Otherwise the file is assumed to be relative to the "assets" directory.
     *
     * @param handler
     *            IAssetEvents handler to process asset loading events
     *
     * @return A {@link GVRModelSceneObject} that contains the meshes with textures and bones
     * and animations.
     * @throws IOException
     *
     */
    public GVRModelSceneObject loadModel(String filePath, IAssetEvents handler) throws IOException
    {
        GVRModelSceneObject model = new GVRModelSceneObject(mContext);
        GVRResourceVolume   volume = new GVRResourceVolume(mContext, filePath);
        AssetRequest assetRequest = new AssetRequest(model, volume, null, handler, false);
        String ext = filePath.substring(filePath.length() - 3).toLowerCase();

        model.setName(assetRequest.getBaseName());
        assetRequest.setImportSettings(GVRImportSettings.getRecommendedSettings());
        if (ext.equals("x3d"))
            loadX3DModel(assetRequest, model);
        else
            loadJassimpModel(assetRequest, model);
        return model;
    }


    /**
     * Loads a hierarchy of scene objects {@link GVRSceneObject} from a 3D model.
     * The model is not added to the current scene.
     * IAssetEvents are emitted to the event handler supplied first and then to
     * the event listener attached to the context.
     * This function blocks the current thread while loading the model
     * but loads the textures asynchronously in the background.
     *
     * @param filePath
     *            A filename, relative to the root of the volume.
     *            If the filename starts with "sd:" the file is assumed to reside on the SD Card.
     *            If the filename starts with "http:" or "https:" it is assumed to be a URL.
     *            Otherwise the file is assumed to be relative to the "assets" directory.
     *
     * @param settings
     *            Additional import {@link GVRImportSettings settings}
     *
     * @param cacheEnabled
     *            If true, add the model's textures to the texture cache.
     *
     * @param scene
     *            If present, this asset loader will wait until all of the textures have been
     *            loaded and then adds the model to the scene.
     *
     * @return A {@link GVRModelSceneObject} that contains the meshes with textures and bones
     * and animations.
     * @throws IOException
     *
     */
    public GVRModelSceneObject loadModel(String filePath,
                                         EnumSet<GVRImportSettings> settings,
                                         boolean cacheEnabled,
                                         GVRScene scene) throws IOException
    {
        String ext = filePath.substring(filePath.length() - 3).toLowerCase();
        GVRModelSceneObject model = new GVRModelSceneObject(mContext);
        AssetRequest assetRequest = new AssetRequest(model, new GVRResourceVolume(mContext, filePath), scene, null, false);
        model.setName(assetRequest.getBaseName());
        assetRequest.setImportSettings(settings);
        assetRequest.useCache(cacheEnabled);
        if (ext.equals("x3d"))
		    loadX3DModel(assetRequest, model);
		else
		    loadJassimpModel(assetRequest, model);
        return model;
    }

    /**
     * Loads a hierarchy of scene objects {@link GVRSceneObject} from a 3D model
     * inside an Android resource.
     * cannot load textures from the drawable directory.
     * The model is not added to the current scene.
     * IAssetEvents are emitted to the event handler supplied first and then to
     * the event listener attached to the context.
     * This function blocks the current thread while loading the model
     * but loads the textures asynchronously in the background.
     * The resource may be from res/raw in which case all textures
     * and other referenced assets must also come from res/raw. The asset loader
     * cannot load textures referenced from within 3D models from the drawable directory.
     *
     * @param resource
     *            GVRAndroidResource describing the asset. If it is a resource ID,
     *            the file it references must have a valid extension because the
     *            extension is used to determine what type of 3D file it is.
     *
     * @param settings
     *            Additional import {@link GVRImportSettings settings}
     *
     * @param cacheEnabled
     *            If true, add the model's textures to the texture cache.
     *
     * @param scene
     *            If present, this asset loader will wait until all of the textures have been
     *            loaded and then adds the model to the scene.
     *
     * @return A {@link GVRModelSceneObject} that contains the meshes with textures and bones
     * and animations.
     * @throws IOException
     *
     */
    public GVRModelSceneObject loadModel(GVRAndroidResource resource,
                                         EnumSet<GVRImportSettings> settings,
                                         boolean cacheEnabled,
                                         GVRScene scene) throws IOException
    {
        String filePath = resource.getResourceFilename();
        String ext = filePath.substring(filePath.length() - 3).toLowerCase();
        GVRModelSceneObject model = new GVRModelSceneObject(mContext);
        GVRResourceVolume volume = new GVRResourceVolume(mContext, resource);
        AssetRequest assetRequest = new AssetRequest(model, volume, scene, null, false);

        if (!cacheEnabled)
        {
            assetRequest.disableTextureCache();
        }
        model.setName(assetRequest.getBaseName());
        assetRequest.setImportSettings(settings);
        assetRequest.useCache(cacheEnabled);
        if (ext.equals("x3d"))
            loadX3DModel(assetRequest, model);
        else
            loadJassimpModel(assetRequest, model);
        return model;
    }

    /**
     * Loads a scene object {@link GVRSceneObject} from
     * a 3D model and raises asset events to a handler.
     *
     * @param fileVolume
     *            GVRResourceVolume with the path to the model to load.
     *            The filename is relative to the root of this volume.
     *            The volume will be used to load models referenced by this model.
     *
     * @param model
     *            {@link GVRModelSceneObject} that is the root of the hierarchy generated
     *            by loading the 3D model.
     *
     * @param settings
     *            Additional import {@link GVRImportSettings settings}
     *
     * @param cacheEnabled
     *            If true, add the model's textures to the texture cache
     *
     * @param handler
     *            IAssetEvents handler to process asset loading events
     */
    public void loadModel(final GVRResourceVolume fileVolume,
                          final GVRSceneObject model,
                          final EnumSet<GVRImportSettings> settings,
                          final boolean cacheEnabled,
                          final IAssetEvents handler)
    {
        Threads.spawn(new Runnable()
        {
            public void run()
            {
                String filePath = fileVolume.getFileName();
                String ext = filePath.substring(filePath.length() - 3).toLowerCase();
                AssetRequest assetRequest = new AssetRequest(model, fileVolume, null, handler, false);
                model.setName(assetRequest.getBaseName());
                assetRequest.setImportSettings(settings);
                assetRequest.useCache(cacheEnabled);
                try
                {
                    if (ext.equals("x3d"))
                        loadX3DModel(assetRequest, model);
                    else
                        loadJassimpModel(assetRequest, model);
                }
                catch (IOException ex)
                {
                    // onModelError is generated in this case
                }
            }
        });
     }

    /**
     * Loads a file as a {@link GVRMesh}.
     *
     * Note that this method can be quite slow; we recommend never calling it
     * from the GL thread. The asynchronous version
     * {@link #loadMesh(GVRAndroidResource.MeshCallback, GVRAndroidResource)} is
     * better because it moves most of the work to a background thread, doing as
     * little as possible on the GL thread.
     *
     * @param androidResource
     *            Basically, a stream containing a 3D model. The
     *            {@link GVRAndroidResource} class has six constructors to
     *            handle a wide variety of Android resource types. Taking a
     *            {@code GVRAndroidResource} here eliminates six overloads.
     * @return The file as a GL mesh or null if mesh cannot be loaded.
     *
     * @since 1.6.2
     */
    public GVRMesh loadMesh(GVRAndroidResource androidResource) {
        return loadMesh(androidResource,
                GVRImportSettings.getRecommendedSettings());
    }

    /**
     * Loads a {@link GVRMesh} from a 3D asset file synchronously.
     * <p>
     * It uses {@link #loadModel(GVRAndroidResource, EnumSet, boolean, GVRScene)}
     * internally to load the asset and then inspects the file to find the first mesh.
     * Note that this method can be quite slow; we recommend never calling it
     * from the GL thread.
     * The asynchronous version
     * {@link #loadMesh(GVRAndroidResource.MeshCallback, GVRAndroidResource, int)} is
     * better because it moves most of the work to a background thread, doing as
     * little as possible on the GL thread.
     *
     * @param androidResource
     *            Basically, a stream containing a 3D model. The
     *            {@link GVRAndroidResource} class has six constructors to
     *            handle a wide variety of Android resource types. Taking a
     *            {@code GVRAndroidResource} here eliminates six overloads.
     *
     * @param settings
     *            Additional import {@link GVRImportSettings settings}.
     * @return The file as a GL mesh or null if mesh cannot be loaded.
     *
     * @since 3.3
     */
    public GVRMesh loadMesh(GVRAndroidResource androidResource,
                            EnumSet<GVRImportSettings> settings)
    {
        class MeshFinder implements GVRSceneObject.ComponentVisitor
        {
            private GVRMesh meshFound = null;
            public GVRMesh getMesh() { return meshFound; }
            public boolean visit(GVRComponent comp)
            {
                GVRRenderData rdata = (GVRRenderData) comp;
                meshFound = rdata.getMesh();
                return (meshFound == null);
            }
        };
        MeshFinder findMesh = new MeshFinder();
        GVRMesh mesh = mMeshCache.get(androidResource);
        if (mesh == null)
        {
            try
            {
                GVRSceneObject model = loadModel(androidResource, settings, true, null);
                model.forAllComponents(findMesh, GVRRenderData.getComponentType());
                mesh = findMesh.getMesh();
                if (mesh != null)
                {
                    mMeshCache.put(androidResource, mesh);
                }
                else
                {
                    throw new IOException("No mesh found in model " + androidResource.getResourceFilename());
                }
            }
            catch (IOException ex)
            {
                mContext.getEventManager().sendEvent(this, IAssetEvents.class,
                        "onModelError", new Object[]{this, ex.getMessage(),
                                androidResource.getResourceFilename()});
                return null;
            }
        }
        return mesh;
    }

    /**
     * Loads a mesh file, asynchronously, at an explicit priority.
     * <p>
     * This method is generally going to be your best choices for loading
     * a single mesh from a 3D asset file.
     * It uses {@link #loadModel(GVRAndroidResource, EnumSet, boolean, GVRScene)}
     * internally to load the asset and then inspects the file to find the first mesh.
     * <p>
     * Mesh loading can take
     * hundreds - and even thousands - of milliseconds, and so should not be
     * done on the GL thread in either {@link GVRMain#onInit(GVRContext)
     * onInit()} or {@link GVRMain#onStep() onStep()}.
     * <p>
     * The asynchronous methods improve throughput in three ways. First, by
     * doing all the work on a background thread, then delivering the loaded
     * mesh to the GL thread on a {@link GVRContext#runOnGlThread(Runnable)
     * runOnGlThread()} callback. Second, they use a throttler to avoid
     * overloading the system and/or running out of memory. Third, they do
     * 'request consolidation' - if you issue any requests for a particular file
     * while there is still a pending request, the file will only be read once,
     * and each callback will get the same {@link GVRMesh}.
     *
     * @param callback
     *            App supplied callback, with three different methods.
     *            <ul>
     *            <li>Before loading, GVRF may call
     *            {@link GVRAndroidResource.MeshCallback#stillWanted(GVRAndroidResource)
     *            stillWanted()} (on a background thread) to give you a chance
     *            to abort a 'stale' load.
     *
     *            <li>Successful loads will call
     *            {@link GVRAndroidResource.Callback#loaded(GVRHybridObject, GVRAndroidResource)
     *            loaded()} on the GL thread.
     *
     *            <li>Any errors will call
     *            {@link GVRAndroidResource.MeshCallback#failed(Throwable, GVRAndroidResource)
     *            failed(),} with no promises about threading.
     *            </ul>
     * @param resource
     *            Basically, a stream containing a 3D model. The
     *            {@link GVRAndroidResource} class has six constructors to
     *            handle a wide variety of Android resource types. Taking a
     *            {@code GVRAndroidResource} here eliminates six overloads.
     * @param priority
     *            This request's priority. Please see the notes on asynchronous
     *            priorities in the <a href="package-summary.html#async">package
     *            description</a>.
     *
     * @throws IllegalArgumentException
     *             If either {@code callback} or {@code resource} is
     *             {@code null}, or if {@code priority} is out of range - or if
     *             you 'abuse' request consolidation by passing the same
     *             {@link GVRAndroidResource} descriptor to multiple load calls.
     *             <p>
     *             It's fairly common for multiple scene objects to use the same
     *             texture or the same mesh. Thus, if you try to load, say,
     *             {@code R.raw.whatever} while you already have a pending
     *             request for {@code R.raw.whatever}, it will only be loaded
     *             once; the same resource will be used to satisfy both (all)
     *             requests. This "consolidation" uses
     *             {@link GVRAndroidResource#equals(Object)}, <em>not</em>
     *             {@code ==} (aka "reference equality"): The problem with using
     *             the same resource descriptor is that if requests can't be
     *             consolidated (because the later one(s) came in after the
     *             earlier one(s) had already completed) the resource will be
     *             reloaded ... but the original descriptor will have been
     *             closed.
     * @since 3.3
     */
    public void loadMesh(GVRAndroidResource.MeshCallback callback,
                         GVRAndroidResource resource,
                         int priority)
            throws IllegalArgumentException
    {
        GVRAsynchronousResourceLoader.loadMesh(mContext, callback, resource, priority);
    }

    /**
     * Simple, high-level method to load a mesh asynchronously, for use with
     * {@link GVRRenderData#setMesh(Future)}.
     *
     * This method uses a default priority; use
     * {@link #loadFutureMesh(GVRAndroidResource, int)} to specify a priority;
     * use one of the lower-level
     * {@link #loadMesh(GVRAndroidResource.MeshCallback, GVRAndroidResource, int)}
     * methods to get more control over loading.
     *
     * @param resource
     *            Basically, a stream containing a 3D model. The
     *            {@link GVRAndroidResource} class has six constructors to
     *            handle a wide variety of Android resource types. Taking a
     *            {@code GVRAndroidResource} here eliminates six overloads.
     * @return A {@link Future} that you can pass to
     *         {@link GVRRenderData#setMesh(Future)}
     *
     * @since 3.3
     *
     * @throws IllegalArgumentException
     *             If you 'abuse' request consolidation by passing the same
     *             {@link GVRAndroidResource} descriptor to multiple load calls.
     *             <p>
     *             It's fairly common for multiple scene objects to use the same
     *             texture or the same mesh. Thus, if you try to load, say,
     *             {@code R.raw.whatever} while you already have a pending
     *             request for {@code R.raw.whatever}, it will only be loaded
     *             once; the same resource will be used to satisfy both (all)
     *             requests. This "consolidation" uses
     *             {@link GVRAndroidResource#equals(Object)}, <em>not</em>
     *             {@code ==} (aka "reference equality"): The problem with using
     *             the same resource descriptor is that if requests can't be
     *             consolidated (because the later one(s) came in after the
     *             earlier one(s) had already completed) the resource will be
     *             reloaded ... but the original descriptor will have been
     *             closed.
     */
    public Future<GVRMesh> loadFutureMesh(GVRAndroidResource resource)
    {
        return loadFutureMesh(resource, DEFAULT_PRIORITY);
    }

    /**
     * Simple, high-level method to load a mesh asynchronously, for use with
     * {@link GVRRenderData#setMesh(Future)}.
     *
     * This method trades control for convenience; use one of the lower-level
     * {@link #loadMesh(GVRAndroidResource.MeshCallback, GVRAndroidResource, int)}
     * methods if, say, you want to do something more than just
     * {@link GVRRenderData#setMesh(GVRMesh)} when the mesh loads.
     *
     * @param resource
     *            Basically, a stream containing a 3D model. The
     *            {@link GVRAndroidResource} class has six constructors to
     *            handle a wide variety of Android resource types. Taking a
     *            {@code GVRAndroidResource} here eliminates six overloads.
     * @param priority
     *            This request's priority. Please see the notes on asynchronous
     *            priorities in the <a href="package-summary.html#async">package
     *            description</a>.
     * @return A {@link Future} that you can pass to
     *         {@link GVRRenderData#setMesh(Future)}
     *
     * @since 3.3
     *
     * @throws IllegalArgumentException
     *             If you 'abuse' request consolidation by passing the same
     *             {@link GVRAndroidResource} descriptor to multiple load calls.
     *             <p>
     *             It's fairly common for multiple scene objects to use the same
     *             texture or the same mesh. Thus, if you try to load, say,
     *             {@code R.raw.whatever} while you already have a pending
     *             request for {@code R.raw.whatever}, it will only be loaded
     *             once; the same resource will be used to satisfy both (all)
     *             requests. This "consolidation" uses
     *             {@link GVRAndroidResource#equals(Object)}, <em>not</em>
     *             {@code ==} (aka "reference equality"): The problem with using
     *             the same resource descriptor is that if requests can't be
     *             consolidated (because the later one(s) came in after the
     *             earlier one(s) had already completed) the resource will be
     *             reloaded ... but the original descriptor will have been
     *             closed.
     */
    public Future<GVRMesh> loadFutureMesh(GVRAndroidResource resource, int priority)
    {
        return GVRAsynchronousResourceLoader.loadFutureMesh(mContext, resource, priority);
    }

    /**
     * Loads a scene object {@link GVRSceneObject} from a 3D model.
     *
     * @param request
     *            AssetRequest with the filename, relative to the root of the volume.
     * @param model
     *            GVRModelSceneObject that is the root of the loaded asset
     * @return A {@link GVRModelSceneObject} that contains the meshes with textures and bones
     * and animations.
     * @throws IOException
     *
     */
    private GVRSceneObject loadJassimpModel(AssetRequest request, GVRSceneObject model) throws IOException
    {
        Jassimp.setWrapperProvider(GVRJassimpAdapter.sWrapperProvider);
        org.gearvrf.jassimp.AiScene assimpScene = null;
        String filePath = request.getBaseName();
        GVRJassimpAdapter jassimpAdapter = new GVRJassimpAdapter(this, filePath);

        model.setName(filePath);
        GVRResourceVolume volume = request.getVolume();
        try
        {
            assimpScene = Jassimp.importFileEx(FileNameUtils.getFilename(filePath),
                    jassimpAdapter.toJassimpSettings(request.getImportSettings()),
                    new CachedVolumeIO(new ResourceVolumeIO(volume)));
        }
        catch (IOException ex)
        {
            request.onModelError(mContext, ex.getMessage(), filePath);
            throw ex;
        }

        if (assimpScene == null)
        {
            String errmsg = "Cannot load model from path " + filePath;
            request.onModelError(mContext, errmsg, filePath);
            throw new IOException(errmsg);
        }
        boolean startAnimations = request.getImportSettings().contains(GVRImportSettings.START_ANIMATIONS);
        jassimpAdapter.processScene(request, model, assimpScene, volume, startAnimations);
        request.onModelLoaded(mContext, model, filePath);
        return model;
    }


    GVRSceneObject loadX3DModel(GVRAssetLoader.AssetRequest assetRequest,
            GVRSceneObject root) throws IOException
    {
        GVRResourceVolume volume = assetRequest.getVolume();
        InputStream inputStream = null;
        String fileName = assetRequest.getBaseName();
        GVRAndroidResource resource = volume.openResource(fileName);

        root.setName(fileName);
        org.gearvrf.x3d.X3Dobject x3dObject = new org.gearvrf.x3d.X3Dobject(assetRequest, root);
        try
        {
            ShaderSettings shaderSettings = new ShaderSettings(new GVRMaterial(mContext));
            if (!X3Dobject.UNIVERSAL_LIGHTS)
            {
                X3DparseLights x3dParseLights = new X3DparseLights(mContext, root);
                inputStream = resource.getStream();
                if (inputStream == null)
                {
                    throw new FileNotFoundException(fileName + " not found");
                }
                Log.d(TAG, "Parse: " + fileName);
                x3dParseLights.Parse(inputStream, shaderSettings);
                inputStream.close();
            }
            inputStream = resource.getStream();
            if (inputStream == null)
            {
              	throw new FileNotFoundException(fileName + " not found");
            }
            x3dObject.Parse(inputStream, shaderSettings);
            inputStream.close();
            assetRequest.onModelLoaded(mContext, root, fileName);
        }
        catch (Exception ex)
        {
            assetRequest.onModelError(mContext, ex.getMessage(), fileName);
            throw ex;
        }
        return root;
    }

    public static File downloadFile(Context context, String urlString) {
        URL url = null;
        try {
            url = new URL(urlString);
        } catch (IOException e) {
            Log.e(TAG, "URL error: ", urlString);
            return null;
        }

        String directoryPath = context.getCacheDir().getAbsolutePath();
        // add a uuid value for the url to prevent aliasing from files sharing
        // same name inside one given app
        String outputFilename = directoryPath + File.separator
                + UUID.nameUUIDFromBytes(urlString.getBytes()).toString()
                + FileNameUtils.getURLFilename(urlString);

        Log.d(TAG, "URL filename: %s", outputFilename);

        File localCopy = new File(outputFilename);
        if (localCopy.exists()) {
            return localCopy;
        }

        InputStream input = null;
        // Output stream to write file
        OutputStream output = null;

        try {
            input = new BufferedInputStream(url.openStream(), 8192);
            output = new FileOutputStream(outputFilename);

            byte data[] = new byte[1024];
            int count;
            while ((count = input.read(data)) != -1) {
                // writing data to file
                output.write(data, 0, count);
            }
        } catch (IOException e) {
            Log.e(TAG, "Failed to download: ", urlString);
            return null;
        } finally {
            if (input != null) {
                try {
                    input.close();
                } catch (IOException e) {
                }
            }

            if (output != null) {
                try {
                    output.close();
                } catch (IOException e) {
                }
            }
        }

        return new File(outputFilename);
    }

    public GVRTextureParameters getDefaultTextureParameters() {
        return mDefaultTextureParameters;
    }

     /**
     * State-less, should be fine having one instance
     */
    private final static String TAG = "GVRAssetLoader";

}

class NativeImporter {
    static native long readFromByteArray(byte[] bytes, String filename, int settings);
}<|MERGE_RESOLUTION|>--- conflicted
+++ resolved
@@ -53,6 +53,7 @@
 import java.util.List;
 import java.util.Map;
 import java.util.UUID;
+import java.util.concurrent.Future;
 
 /**
  * {@link GVRAssetLoader} provides methods for importing 3D models and textures.
@@ -553,14 +554,9 @@
 
 
     protected GVRContext mContext;
-<<<<<<< HEAD
     protected static ResourceCache<GVRImage> mTextureCache = new ResourceCache<GVRImage>();
     protected static HashMap<String, GVRImage> mEmbeddedCache = new HashMap<String, GVRImage>();
-=======
-    protected static ResourceCache<GVRTexture> mTextureCache = new ResourceCache<GVRTexture>();
-    protected static HashMap<String, GVRTexture> mEmbeddedCache = new HashMap<String, GVRTexture>();
     protected static ResourceCache<GVRMesh> mMeshCache = new ResourceCache<GVRMesh>();
->>>>>>> 643f1116
 
     protected static GVRBitmapTexture mDefaultImage = null;
 
@@ -823,7 +819,6 @@
      *            handle a wide variety of Android resource types. Taking a
      *            {@code GVRAndroidResource} here eliminates six overloads.
      */
-<<<<<<< HEAD
     public GVRTexture loadCubemapTexture(GVRAndroidResource resource, TextureCallback callback)
     {
         GVRTexture texture = new GVRTexture(mContext, mDefaultTextureParameters);
@@ -834,64 +829,20 @@
         return texture;
     }
 
-    public GVRTexture loadCubemapTexture(GVRAndroidResource resource)
-=======
-    public void loadTexture(GVRAndroidResource resource, TextureCallback callback)
-    {
-        GVRAsynchronousResourceLoader.loadTexture(mContext, mTextureCache,
-                callback, resource, mDefaultTextureParameters, DEFAULT_PRIORITY, GVRCompressedTexture.BALANCED);
-    }
-
-
-    /**
-     * Simple, high-level method to load a texture asynchronously, for use with
-     * {@link GVRShaders#setMainTexture(Future)} and
-     * {@link GVRShaders#setTexture(String, Future)}.
-     *
-     * <p>
-     * This method is significantly easier to use than
-     * {@link #loadTexture(GVRAndroidResource, TextureCallback, GVRTextureParameters, int, int)}
-     * You don't have to implement a callback; you don't have to pay attention
-     * to the low-level details of
-     *{@linkplain GVRSceneObject#attachRenderData(GVRRenderData) attaching} a
-     * {@link GVRRenderData} to your scene object. What's more, you don't even
-     * lose any functionality: {@link Future#cancel(boolean)} lets you cancel a
-     * 'stale' request, just like
-     * {@link GVRAndroidResource.CancelableCallback#stillWanted(GVRAndroidResource)
-     * stillWanted()} does. The flip side, of course, is that it <em>is</em> a
-     * bit more expensive: methods like
-     * {@link GVRMaterial#setMainTexture(Future)} use an extra thread from the
-     * thread pool to wait for the blocking {@link Future#get()} call. For
-     * modest numbers of loads, this overhead is acceptable - but thread
-     * creation is not free, and if your {@link GVRMain#onInit(GVRContext)
-     * onInit()} method fires of dozens of future loads, you may well see an
-     * impact.
+    /**
+     * Simple, high-level method to load a cubemap texture asynchronously, for
+     * use with {@link GVRMaterial#setMainTexture(GVRTexture)} and
+     * {@link GVRMaterial#setTexture(String, GVRTexture)}.
      *
      * @param resource
-     *            Basically, a stream containing a texture file. The
-     *            {@link GVRAndroidResource} class has six constructors to
-     *            handle a wide variety of Android resource types. Taking a
-     *            {@code GVRAndroidResource} here eliminates six overloads.
-     * @param priority
-     *            This request's priority. Please see the notes on asynchronous
-     *            priorities in the <a href="package-summary.html#async">package
-     *            description</a>. Also, please note priorities only apply to
-     *            uncompressed textures (standard Android bitmap files, which
-     *            can take hundreds of milliseconds to load): compressed
-     *            textures load so quickly that they are not run through the
-     *            request scheduler.
-     * @param quality
-     *            The compressed texture {@link GVRCompressedTexture#mQuality
-     *            quality} parameter: should be one of
-     *            {@link GVRCompressedTexture#SPEED},
-     *            {@link GVRCompressedTexture#BALANCED}, or
-     *            {@link GVRCompressedTexture#QUALITY}, but other values are
-     *            'clamped' to one of the recognized values. Please note that
-     *            this (currently) only applies to compressed textures; normal
-     *            {@linkplain GVRBitmapTexture bitmapped textures} don't take a
-     *            quality parameter.
-     * @return A {@link Future} that you can pass to methods like
-     *         {@link GVRShaders#setMainTexture(Future)}
+     *            A stream containing a zip file which contains six bitmaps. The
+     *            six bitmaps correspond to +x, -x, +y, -y, +z, and -z faces of
+     *            the cube map texture respectively. The default names of the
+     *            six images are "posx.png", "negx.png", "posy.png", "negx.png",
+     *            "posz.png", and "negz.png", which can be changed by calling
+     *            {@link GVRCubemapTexture#setFaceNames(String[])}.
+     * @return A {@link GVRTexture} that you can pass to methods like
+     *         {@link GVRMaterial#setMainTexture(GVRTexture)}
      *
      * @since 3.2
      *
@@ -913,112 +864,7 @@
      *             reloaded ... but the original descriptor will have been
      *             closed.
      */
-    public Future<GVRTexture> loadFutureTexture(GVRAndroidResource resource,
-                                                int priority, int quality)
-    {
-        return GVRAsynchronousResourceLoader.loadFutureTexture(mContext,
-                mTextureCache, resource, priority, quality);
-    }
-
-    /**
-     * Simple, high-level method to load a texture asynchronously, for use with
-     * {@link GVRShaders#setMainTexture(Future)} and
-     * {@link GVRShaders#setTexture(String, Future)}.
-     *
-     * This method uses a default priority and a default render quality: use
-     * {@link #loadFutureTexture(GVRAndroidResource, int, int)}
-     * to specify  priority and render quality.
-     *
-     * <p>
-     * This method is significantly easier to use than
-     * {@link #loadTexture(GVRAndroidResource, TextureCallback, GVRTextureParameters, int, int)}
-     * : you don't have to implement a callback; you don't have to pay attention
-     * to the low-level details of
-     * {@linkplain GVRSceneObject#attachRenderData(GVRRenderData) attaching} a
-     * {@link GVRRenderData} to your scene object. What's more, you don't even
-     * lose any functionality: {@link Future#cancel(boolean)} lets you cancel a
-     * 'stale' request, just like
-     * {@link GVRAndroidResource.CancelableCallback#stillWanted(GVRAndroidResource)
-     * stillWanted()} does. The flip side, of course, is that it <em>is</em> a
-     * bit more expensive: methods like
-     * {@link GVRMaterial#setMainTexture(Future)} use an extra thread from the
-     * thread pool to wait for the blocking {@link Future#get()} call. For
-     * modest numbers of loads, this overhead is acceptable - but thread
-     * creation is not free, and if your {@link GVRMain#onInit(GVRContext)
-     * onInit()} method fires of dozens of future loads, you may well see an
-     * impact.
-     *
-     * @param resource
-     *            Basically, a stream containing a texture file. The
-     *            {@link GVRAndroidResource} class has six constructors to
-     *            handle a wide variety of Android resource types. Taking a
-     *            {@code GVRAndroidResource} here eliminates six overloads.
-     * @return A {@link Future} that you can pass to methods like
-     *         {@link GVRShaders#setMainTexture(Future)}
-     *
-     * @since 3.2
-     *
-     * @throws IllegalArgumentException
-     *             If you 'abuse' request consolidation by passing the same
-     *             {@link GVRAndroidResource} descriptor to multiple load calls.
-     *             <p>
-     *             It's fairly common for multiple scene objects to use the same
-     *             texture or the same mesh. Thus, if you try to load, say,
-     *             {@code R.raw.whatever} while you already have a pending
-     *             request for {@code R.raw.whatever}, it will only be loaded
-     *             once; the same resource will be used to satisfy both (all)
-     *             requests. This "consolidation" uses
-     *             {@link GVRAndroidResource#equals(Object)}, <em>not</em>
-     *             {@code ==} (aka "reference equality"): The problem with using
-     *             the same resource descriptor is that if requests can't be
-     *             consolidated (because the later one(s) came in after the
-     *             earlier one(s) had already completed) the resource will be
-     *             reloaded ... but the original descriptor will have been
-     *             closed.
-     */
-    public Future<GVRTexture> loadFutureTexture(GVRAndroidResource resource)
-    {
-        return GVRAsynchronousResourceLoader.loadFutureTexture(mContext,
-                mTextureCache, resource, GVRAssetLoader.DEFAULT_PRIORITY, GVRCompressedTexture.BALANCED);
-    }
-
-    /**
-     * Simple, high-level method to load a cube map texture asynchronously, for
-     * use with {@link GVRShaders#setMainTexture(Future)} and
-     * {@link GVRShaders#setTexture(String, Future)}.
-     *
-     * @param resource
-     *            A steam containing a zip file which contains six bitmaps. The
-     *            six bitmaps correspond to +x, -x, +y, -y, +z, and -z faces of
-     *            the cube map texture respectively. The default names of the
-     *            six images are "posx.png", "negx.png", "posy.png", "negx.png",
-     *            "posz.png", and "negz.png", which can be changed by calling
-     *            {@link GVRCubemapTexture#setFaceNames(String[])}.
-     * @return A {@link Future} that you can pass to methods like
-     *         {@link GVRShaders#setMainTexture(Future)}
-     *
-     * @since 3.2
-     *
-     * @throws IllegalArgumentException
-     *             If you 'abuse' request consolidation by passing the same
-     *             {@link GVRAndroidResource} descriptor to multiple load calls.
-     *             <p>
-     *             It's fairly common for multiple scene objects to use the same
-     *             texture or the same mesh. Thus, if you try to load, say,
-     *             {@code R.raw.whatever} while you already have a pending
-     *             request for {@code R.raw.whatever}, it will only be loaded
-     *             once; the same resource will be used to satisfy both (all)
-     *             requests. This "consolidation" uses
-     *             {@link GVRAndroidResource#equals(Object)}, <em>not</em>
-     *             {@code ==} (aka "reference equality"): The problem with using
-     *             the same resource descriptor is that if requests can't be
-     *             consolidated (because the later one(s) came in after the
-     *             earlier one(s) had already completed) the resource will be
-     *             reloaded ... but the original descriptor will have been
-     *             closed.
-     */
-    public Future<GVRTexture> loadFutureCubemapTexture(GVRAndroidResource resource)
->>>>>>> 643f1116
+    public GVRTexture loadCubemapTexture(GVRAndroidResource resource)
     {
         GVRTexture texture = new GVRTexture(mContext, mDefaultTextureParameters);
         TextureRequest request = new TextureRequest(resource, texture);
@@ -1029,7 +875,6 @@
     }
 
     /**
-<<<<<<< HEAD
      * Loads a compressed cubemap texture asynchronously with default priority and quality.
      *
      * This method can only load compressed cubemaps. To load an un-compressed
@@ -1042,43 +887,6 @@
      *            {@code GVRAndroidResource} here eliminates six overloads.
      */
     public GVRTexture loadCompressedCubemapTexture(GVRAndroidResource resource, TextureCallback callback)
-=======
-     * Simple, high-level method to load a compressed cube map texture asynchronously,
-     * for use with {@link GVRShaders#setMainTexture(Future)} and
-     * {@link GVRShaders#setTexture(String, Future)}.
-     *
-     * @param resource
-     *            A steam containing a zip file which contains six compressed textures.
-     *            The six textures correspond to +x, -x, +y, -y, +z, and -z faces of
-     *            the cube map texture respectively. The default names of the
-     *            six images are "posx.pkm", "negx.pkm", "posy.pkm", "negx.pkm",
-     *            "posz.pkm", and "negz.pkm", which can be changed by calling
-     *            {@link GVRCubemapTexture#setFaceNames(String[])}.
-     * @return A {@link Future} that you can pass to methods like
-     *         {@link GVRShaders#setMainTexture(Future)}
-     *
-     * @since 3.2
-     *
-     * @throws IllegalArgumentException
-     *             If you 'abuse' request consolidation by passing the same
-     *             {@link GVRAndroidResource} descriptor to multiple load calls.
-     *             <p>
-     *             It's fairly common for multiple scene objects to use the same
-     *             texture or the same mesh. Thus, if you try to load, say,
-     *             {@code R.raw.whatever} while you already have a pending
-     *             request for {@code R.raw.whatever}, it will only be loaded
-     *             once; the same resource will be used to satisfy both (all)
-     *             requests. This "consolidation" uses
-     *             {@link GVRAndroidResource#equals(Object)}, <em>not</em>
-     *             {@code ==} (aka "reference equality"): The problem with using
-     *             the same resource descriptor is that if requests can't be
-     *             consolidated (because the later one(s) came in after the
-     *             earlier one(s) had already completed) the resource will be
-     *             reloaded ... but the original descriptor will have been
-     *             closed.
-     */
-    public Future<GVRTexture> loadFutureCompressedCubemapTexture(GVRAndroidResource resource)
->>>>>>> 643f1116
     {
         GVRTexture texture = new GVRTexture(mContext, mDefaultTextureParameters);
         TextureRequest request = new TextureRequest(resource, texture, callback);
@@ -1088,7 +896,6 @@
         return texture;
     }
 
-<<<<<<< HEAD
     public GVRTexture loadCompressedCubemapTexture(GVRAndroidResource resource)
     {
         GVRTexture texture = new GVRTexture(mContext, mDefaultTextureParameters);
@@ -1097,7 +904,8 @@
                                                                    mTextureCache, request, resource, DEFAULT_PRIORITY,
                                                                    GVRCubemapTexture.faceIndexMap);
         return texture;
-=======
+    }
+
     /**
      * Loads atlas information file placed in the assets folder.
      *
@@ -1121,28 +929,6 @@
 
         return atlasInformation;
     }
-
-    /** @since 1.6.2 */
-    GVRAssimpImporter readFileFromResources(GVRContext gvrContext, GVRAndroidResource resource,
-                                            EnumSet<GVRImportSettings> settings) throws IOException {
-        byte[] bytes;
-        InputStream stream = resource.getStream();
-        try {
-            bytes = new byte[stream.available()];
-            stream.read(bytes);
-        } finally {
-            resource.closeStream();
-        }
-        String resourceFilename = resource.getResourceFilename();
-        if (resourceFilename == null) {
-            resourceFilename = ""; // Passing null causes JNI exception.
-        }
-        long nativeValue = NativeImporter.readFromByteArray(bytes,
-                resourceFilename, GVRImportSettings.getAssimpImportFlags(settings));
-        return new GVRAssimpImporter(gvrContext, nativeValue);
->>>>>>> 643f1116
-    }
-
 
     // IO Handler for Jassimp
     static class ResourceVolumeIO implements JassimpFileIO {
