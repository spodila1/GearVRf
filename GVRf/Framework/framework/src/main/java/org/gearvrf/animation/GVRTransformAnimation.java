/* Copyright 2015 Samsung Electronics Co., LTD
 *
 * Licensed under the Apache License, Version 2.0 (the "License");
 * you may not use this file except in compliance with the License.
 * You may obtain a copy of the License at
 *
 *     http://www.apache.org/licenses/LICENSE-2.0
 *
 * Unless required by applicable law or agreed to in writing, software
 * distributed under the License is distributed on an "AS IS" BASIS,
 * WITHOUT WARRANTIES OR CONDITIONS OF ANY KIND, either express or implied.
 * See the License for the specific language governing permissions and
 * limitations under the License.
 */


package org.gearvrf.animation;

import org.gearvrf.GVRHybridObject;
import org.gearvrf.GVRTransform;
import org.gearvrf.PrettyPrint;
import org.gearvrf.utility.Log;
import org.joml.Matrix4f;
import org.joml.Quaternionf;
import org.joml.Vector3f;


/**
 * Represents animation based on a sequence of key frames.
 */
public class GVRTransformAnimation extends GVRAnimation implements PrettyPrint
{
    protected final Matrix4f mTempMtx;
    protected final Vector3f mPosition = new Vector3f();
    protected final Vector3f mScale = new Vector3f();
    protected final Quaternionf mRotation = new Quaternionf();
<<<<<<< HEAD
=======
    protected final GVRTransform mTransform;
>>>>>>> 6b949405

    /**
     * Constructor.
     *
     * @param target The target object it influences.
     * @param duration Duration of the animation in seconds.
     */
    public GVRTransformAnimation(GVRTransform target, float duration)
    {
        super(target, duration);
        mTempMtx = target.getLocalModelMatrix4f();
        mScale.set(target.getScaleX(), target.getScaleY(), target.getScaleZ());
        mPosition.set(target.getPositionX(), target.getPositionY(), target.getPositionZ());
        mRotation.set(target.getRotationX(), target.getRotationY(), target.getRotationZ(), target.getRotationW());
<<<<<<< HEAD
=======
        mTransform = target;
>>>>>>> 6b949405
    }

    @Override
    public void prettyPrint(StringBuffer sb, int indent)
    {
        sb.append(Log.getSpaces(indent));
        sb.append(org.gearvrf.animation.keyframe.GVRNodeAnimation.class.getSimpleName());
        sb.append("[duration=" + getDuration());
        sb.append(System.lineSeparator());
    }

    @Override
    public String toString()
    {
        StringBuffer sb = new StringBuffer();
        prettyPrint(sb, 0);
        return sb.toString();
    }

    Matrix4f getCurrentMatrix()
    {
        return mTempMtx;
    }

    public void setPosition(float x, float y, float z)
    {
        mPosition.set(x, y, z);
    }

    public void setScale(float x, float y, float z)
    {
        mScale.set(x, y, z);
    }

    public void setRotation(float x, float y, float z, float w)
    {
        mRotation.set(x, y, z, w);
    }

    protected void animate(float timeInSec)
    {
<<<<<<< HEAD
        GVRTransform target = (GVRTransform) mTarget;
        mTempMtx.translationRotateScale(mPosition, mRotation, mScale);
        target.setModelMatrix(mTempMtx);
=======
        mTempMtx.translationRotateScale(mPosition, mRotation, mScale);
        mTransform.setModelMatrix(mTempMtx);
>>>>>>> 6b949405
    }

    @Override
    protected void animate(GVRHybridObject target, float ratio)
    {
        if (mTarget == target)
        {
            animate(getDuration() * ratio);
        }
    }

}
<|MERGE_RESOLUTION|>--- conflicted
+++ resolved
@@ -34,10 +34,9 @@
     protected final Vector3f mPosition = new Vector3f();
     protected final Vector3f mScale = new Vector3f();
     protected final Quaternionf mRotation = new Quaternionf();
-<<<<<<< HEAD
-=======
+
     protected final GVRTransform mTransform;
->>>>>>> 6b949405
+
 
     /**
      * Constructor.
@@ -52,10 +51,9 @@
         mScale.set(target.getScaleX(), target.getScaleY(), target.getScaleZ());
         mPosition.set(target.getPositionX(), target.getPositionY(), target.getPositionZ());
         mRotation.set(target.getRotationX(), target.getRotationY(), target.getRotationZ(), target.getRotationW());
-<<<<<<< HEAD
-=======
+
         mTransform = target;
->>>>>>> 6b949405
+
     }
 
     @Override
@@ -97,14 +95,10 @@
 
     protected void animate(float timeInSec)
     {
-<<<<<<< HEAD
-        GVRTransform target = (GVRTransform) mTarget;
-        mTempMtx.translationRotateScale(mPosition, mRotation, mScale);
-        target.setModelMatrix(mTempMtx);
-=======
+
         mTempMtx.translationRotateScale(mPosition, mRotation, mScale);
         mTransform.setModelMatrix(mTempMtx);
->>>>>>> 6b949405
+
     }
 
     @Override
