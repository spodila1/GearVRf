package org.gearvrf;

import android.content.Context;
import android.graphics.Bitmap;

import org.gearvrf.animation.GVRAnimationEngine;
import org.gearvrf.debug.DebugServer;
import org.gearvrf.io.GVRInputManager;
import org.gearvrf.periodic.GVRPeriodicEngine;
import org.gearvrf.scene_objects.GVRModelSceneObject;
import org.gearvrf.script.GVRScriptManager;

import java.io.IOException;
import java.lang.ref.WeakReference;
import java.util.EnumSet;
import java.util.List;
import java.util.concurrent.Future;

/**
 * Class that supports the scripting feature. Not meant for anything
 * but internal use by the framework.
 */
public final class GVRContextProxy extends GVRContext {
    private final WeakReference<GVRContext> mContext;

    /**
     * Proxy calls into the passed context while holding a weak reference to it.
     */
    public GVRContextProxy(GVRContext context) {
        super();
        mContext = new WeakReference<>(context);
    }

    public Context getContext() {
        return mContext.get().getContext();
    }

    public GVRActivity getActivity() {
        return mContext.get().getActivity();
    }

    public GVRAssetLoader getAssetLoader() {
        return mContext.get().getAssetLoader();
    }

    public GVREventReceiver getEventReceiver() {
        return mContext.get().getEventReceiver();
    }

<<<<<<< HEAD
    public GVRMesh loadMesh(GVRAndroidResource androidResource) {
        return mContext.get().loadMesh(androidResource);
    }

    public GVRMesh loadMesh(GVRAndroidResource androidResource, EnumSet<GVRImportSettings> settings) {
        return mContext.get().loadMesh(androidResource, settings);
    }

    public void loadMesh(GVRAndroidResource.MeshCallback callback, GVRAndroidResource androidResource) throws IllegalArgumentException {
        mContext.get().loadMesh(callback, androidResource);
    }

    public void loadMesh(GVRAndroidResource.MeshCallback callback, GVRAndroidResource resource, int priority) throws IllegalArgumentException {
        mContext.get().loadMesh(callback, resource, priority);
    }

    public Future<GVRMesh> loadFutureMesh(GVRAndroidResource resource) {
        return mContext.get().loadFutureMesh(resource);
    }

    public Future<GVRMesh> loadFutureMesh(GVRAndroidResource resource, int priority) {
        return mContext.get().loadFutureMesh(resource, priority);
    }
=======
>>>>>>> 643f1116

    public GVRMesh createQuad(float width, float height) {
        return mContext.get().createQuad(width, height);
    }

    public void assertGLThread() {
        mContext.get().assertGLThread();
    }

    public boolean isCurrentThreadGLThread() {
        return mContext.get().isCurrentThreadGLThread();
    }

<<<<<<< HEAD
    public List<GVRAtlasInformation> loadTextureAtlasInformation(GVRAndroidResource resource) throws IOException {
        return mContext.get().loadTextureAtlasInformation(resource);
    }

=======
>>>>>>> 643f1116
    public GVRScene getMainScene() {
        return mContext.get().getMainScene();
    }

    public void setMainScene(GVRScene scene) {
        mContext.get().setMainScene(scene);
    }

    public DebugServer startDebugServer() {
        return mContext.get().startDebugServer();
    }

    public synchronized DebugServer startDebugServer(int port, int maxClients) {
        return mContext.get().startDebugServer(port, maxClients);
    }

    public void logError(String message, Object sender) {
        mContext.get().logError(message, sender);
    }

    public synchronized void stopDebugServer() {
        mContext.get().stopDebugServer();
    }

    public GVRInputManager getInputManager() {
        return mContext.get().getInputManager();
    }

    public GVREventManager getEventManager() {
        return mContext.get().getEventManager();
    }

    public GVRScriptManager getScriptManager() {
        return mContext.get().getScriptManager();
    }

    public float getFrameTime() {
        return mContext.get().getFrameTime();
    }

    public void runOnGlThread(Runnable runnable) {
        mContext.get().runOnGlThread(runnable);
    }

    public void runOnGlThreadPostRender(int delayFrames, Runnable runnable) {
        mContext.get().runOnGlThreadPostRender(delayFrames, runnable);
    }

    public void registerDrawFrameListener(GVRDrawFrameListener frameListener) {
        mContext.get().registerDrawFrameListener(frameListener);
    }

    public void unregisterDrawFrameListener(GVRDrawFrameListener frameListener) {
        mContext.get().unregisterDrawFrameListener(frameListener);
    }

    public GVRMaterialShaderManager getMaterialShaderManager() {
        return mContext.get().getMaterialShaderManager();
    }

    public GVRPostEffectShaderManager getPostEffectShaderManager() {
        return mContext.get().getPostEffectShaderManager();
    }

    public GVRAnimationEngine getAnimationEngine() {
        return mContext.get().getAnimationEngine();
    }

    public GVRPeriodicEngine getPeriodicEngine() {
        return mContext.get().getPeriodicEngine();
    }

    public void captureScreenCenter(GVRScreenshotCallback callback) {
        mContext.get().captureScreenCenter(callback);
    }

    public void captureScreenLeft(GVRScreenshotCallback callback) {
        mContext.get().captureScreenLeft(callback);
    }

    public void captureScreenRight(GVRScreenshotCallback callback) {
        mContext.get().captureScreenRight(callback);
    }

    public void captureScreen3D(GVRScreenshot3DCallback callback) {
        mContext.get().captureScreen3D(callback);
    }

    public void setTag(Object tag) {
        mContext.get().setTag(tag);
    }

    public Object getTag() {
        return mContext.get().getTag();
    }

    public void runOnTheFrameworkThread(Runnable runnable) {
        mContext.get().runOnTheFrameworkThread(runnable);
    }

    public void showToast(String message) {
        mContext.get().showToast(message);
    }

    public void showToast(String message, float duration) {
        mContext.get().showToast(message, duration);
    }
}<|MERGE_RESOLUTION|>--- conflicted
+++ resolved
@@ -47,32 +47,6 @@
         return mContext.get().getEventReceiver();
     }
 
-<<<<<<< HEAD
-    public GVRMesh loadMesh(GVRAndroidResource androidResource) {
-        return mContext.get().loadMesh(androidResource);
-    }
-
-    public GVRMesh loadMesh(GVRAndroidResource androidResource, EnumSet<GVRImportSettings> settings) {
-        return mContext.get().loadMesh(androidResource, settings);
-    }
-
-    public void loadMesh(GVRAndroidResource.MeshCallback callback, GVRAndroidResource androidResource) throws IllegalArgumentException {
-        mContext.get().loadMesh(callback, androidResource);
-    }
-
-    public void loadMesh(GVRAndroidResource.MeshCallback callback, GVRAndroidResource resource, int priority) throws IllegalArgumentException {
-        mContext.get().loadMesh(callback, resource, priority);
-    }
-
-    public Future<GVRMesh> loadFutureMesh(GVRAndroidResource resource) {
-        return mContext.get().loadFutureMesh(resource);
-    }
-
-    public Future<GVRMesh> loadFutureMesh(GVRAndroidResource resource, int priority) {
-        return mContext.get().loadFutureMesh(resource, priority);
-    }
-=======
->>>>>>> 643f1116
 
     public GVRMesh createQuad(float width, float height) {
         return mContext.get().createQuad(width, height);
@@ -86,13 +60,6 @@
         return mContext.get().isCurrentThreadGLThread();
     }
 
-<<<<<<< HEAD
-    public List<GVRAtlasInformation> loadTextureAtlasInformation(GVRAndroidResource resource) throws IOException {
-        return mContext.get().loadTextureAtlasInformation(resource);
-    }
-
-=======
->>>>>>> 643f1116
     public GVRScene getMainScene() {
         return mContext.get().getMainScene();
     }
