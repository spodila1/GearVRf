package org.gearvrf.animation;

import org.gearvrf.GVRAndroidResource;
import org.gearvrf.GVRBehavior;
import org.gearvrf.GVRComponent;
import org.gearvrf.GVRContext;
import org.gearvrf.GVREventReceiver;
import org.gearvrf.GVRImportSettings;
import org.gearvrf.GVRResourceVolume;
import org.gearvrf.GVRSceneObject;
import org.gearvrf.GVRTexture;
import org.gearvrf.IAssetEvents;
import org.gearvrf.IEventReceiver;
import org.gearvrf.IEvents;
import org.gearvrf.animation.keyframe.BVHImporter;
import org.gearvrf.animation.keyframe.GVRSkeletonAnimation;
import org.gearvrf.utility.Log;
import java.io.IOException;
import java.util.ArrayList;
import java.util.EnumSet;
import java.util.List;
import java.util.concurrent.CopyOnWriteArrayList;

/**
 * Group of animations that can be collectively manipulated.
 *
 * Typically the animations belong to a particular model and
 * represent a sequence of poses for the model over time.
 * This class allows you to start, stop and set animation modes
 * for all the animations in the group at once.
 * An asset which has animations will have this component
 * attached to collect the animations for the asset.
 *
 * @see org.gearvrf.GVRAssetLoader
 * @see org.gearvrf.GVRExternalScene
 * @see GVRAvatar
 * @see GVRAnimationEngine
 */
public class GVRAvatar extends GVRBehavior implements IEventReceiver
{
    private static final String TAG = Log.tag(GVRAvatar.class);
    static private long TYPE_AVATAR = newComponentType(GVRAvatar.class);
    protected final List<GVRAnimator> mAnimations;
    protected GVRSkeleton mSkeleton;
    protected final GVRSceneObject mAvatarRoot;
    protected boolean mIsRunning;
    protected GVREventReceiver mReceiver;
    protected final List<GVRAnimator> mAnimQueue = new ArrayList<GVRAnimator>();
    protected int mRepeatMode = GVRRepeatMode.ONCE;

    /**
     * Make an instance of the GVRAnimator component.
     * Auto-start is not enabled - a call to start() is
     * required to run the animations.
     *
     * @param ctx GVRContext for this avatar
     */
    public GVRAvatar(GVRContext ctx, String name)
    {
        super(ctx);
        mReceiver = new GVREventReceiver(this);
        mType = getComponentType();
        mAvatarRoot = new GVRSceneObject(ctx);
        mAvatarRoot.setName(name);
        mAnimations = new CopyOnWriteArrayList<>();
    }

    static public long getComponentType() { return TYPE_AVATAR; }

    /**
     * Get the event receiver for this avatar.
     * <p>
     * The avatar will generate events when assets are loaded,
     * animations are started or finished. Clients can observe
     * these events by attaching IAvatarEvent listeners to
     * this event receiver.
     */
    public GVREventReceiver getEventReceiver() { return mReceiver; }

    /**
     * Get the name of this avatar (supplied at construction time).
     * @returns string with avatar name
     */
    public String getName() { return mAvatarRoot.getName(); }

    /**
     * Get the skeleton for the avatar.
     * <p>
     * The skeleton is part of the avatar model. When the asset loader loads
     * the avatar model, the skeleton should be part of the asset.
     * @return skeleton associated with the avatar
     */
    public  GVRSkeleton getSkeleton() { return mSkeleton; }

    /**
     * Get the root of the scene object hierarchy for the avatar.
     * <p>
     * The avatar model is constructed by the asset loader when the avatar
     * model is loaded. It contains the scene hierarchy with the skeleton
     * bones and the meshes for the avatar.
     * @return root of the avatar model hierarchy
     */
    public GVRSceneObject getModel() { return mAvatarRoot; }

    /**
     * Determine if this avatar is currently animating.
     */
    public boolean isRunning() { return mIsRunning; }

    /**
     * Query the number of animations owned by this avatar.
     * @return number of animations added to this avatar
     */
    public int getAnimationCount()
    {
        return mAnimations.size();
    }


    protected GVROnFinish mOnFinish = new GVROnFinish()
    {
        public void finished(GVRAnimation animation)
        {
            int numEvents = 0;
            GVRAnimator animator = null;
            synchronized (mAnimQueue)
            {
                if (mAnimQueue.size() > 0)
                {
                    animator = mAnimQueue.get(0);
                    if (animator.findAnimation(animation) >= 0)
                    {
                        mAnimQueue.remove(0);
                        mIsRunning = false;
                        if (mAnimQueue.size() > 0)
                        {
                            animator = mAnimQueue.get(0);
                            animator.start(mOnFinish);
                            numEvents = 2;
                        }
                        else
                        {
                            numEvents = 1;
                        }
                    }
                }
            }
            switch (numEvents)
            {
                case 2:
                mAvatarRoot.getGVRContext().getEventManager().sendEvent(GVRAvatar.this,
<<<<<<< HEAD
                        IAvatarEvents.class, "onAnimationFinished", GVRAvatar.this, animator, animation);
                mAvatarRoot.getGVRContext().getEventManager().sendEvent(GVRAvatar.this,
                        IAvatarEvents.class, "onAnimationStarted", GVRAvatar.this, animator);

=======
                                                                        IAvatarEvents.class,
                                                                        "onAnimationFinished",
                                                                        GVRAvatar.this,
                                                                        animator,
                                                                        animation);
                mAvatarRoot.getGVRContext().getEventManager().sendEvent(GVRAvatar.this,
                                                                        IAvatarEvents.class,
                                                                        "onAnimationStarted",
                                                                        GVRAvatar.this,
                                                                        animator);
>>>>>>> 119802a5
                break;

                case 1:
                mAvatarRoot.getGVRContext().getEventManager().sendEvent(GVRAvatar.this,
<<<<<<< HEAD
                        IAvatarEvents.class, "onAnimationStarted", GVRAvatar.this, animator);
=======
                                                                        IAvatarEvents.class,
                                                                        "onAnimationStarted",
                                                                        GVRAvatar.this,
                                                                        animator);
>>>>>>> 119802a5
                if (mRepeatMode == GVRRepeatMode.REPEATED)
                {
                    startAll(mRepeatMode);
                }

                default: break;
            }
        }
    };

    /**
     * Load the avatar base model
     * @param avatarResource    resource with avatar model
     */
    public void loadModel(GVRAndroidResource avatarResource)
    {
        EnumSet<GVRImportSettings> settings = GVRImportSettings.getRecommendedSettingsWith(EnumSet.of(GVRImportSettings.OPTIMIZE_GRAPH, GVRImportSettings.NO_ANIMATION));
        GVRContext ctx = mAvatarRoot.getGVRContext();
        GVRResourceVolume volume = new GVRResourceVolume(ctx, avatarResource);
        GVRSceneObject modelRoot = new GVRSceneObject(ctx);

        mAvatarRoot.addChildObject(modelRoot);
        ctx.getAssetLoader().loadModel(volume, modelRoot, settings, false, mLoadModelHandler);
    }

    /**
     * Load a model to attach to the avatar
     * @param avatarResource    resource with avatar model
     * @param attachBone        name of bone to attach model to
     */
    public void loadModel(GVRAndroidResource avatarResource, String attachBone)
    {
        EnumSet<GVRImportSettings> settings = GVRImportSettings.getRecommendedSettingsWith(EnumSet.of(GVRImportSettings.OPTIMIZE_GRAPH, GVRImportSettings.NO_ANIMATION));
        GVRContext ctx = mAvatarRoot.getGVRContext();
        GVRResourceVolume volume = new GVRResourceVolume(ctx, avatarResource);
        GVRSceneObject modelRoot = new GVRSceneObject(ctx);
        GVRSceneObject boneObject;
        int boneIndex;

        if (mSkeleton == null)
        {
            throw new IllegalArgumentException("Cannot attach model to avatar - there is no skeleton");
        }
        boneIndex = mSkeleton.getBoneIndex(attachBone);
        if (boneIndex < 0)
        {
            throw new IllegalArgumentException(attachBone + " is not a bone in the avatar skeleton");
        }
        boneObject = mSkeleton.getBone(boneIndex);
        if (boneObject == null)
        {
            throw new IllegalArgumentException(attachBone +
                                                   " does not have a bone object in the avatar skeleton");
        }
        boneObject.addChildObject(modelRoot);
        ctx.getAssetLoader().loadModel(volume, modelRoot, settings, false, mLoadModelHandler);
    }

    public void clearAvatar()
    {
        GVRSceneObject previousAvatar = (mAvatarRoot.getChildrenCount() > 0) ?
            mAvatarRoot.getChildByIndex(0) : null;

        if (previousAvatar != null)
        {
            mAvatarRoot.removeChildObject(previousAvatar);
        }
    }

    /**
     * Load an animation for the current avatar.
     * @param animResource resource with the animation
     * @param boneMap optional bone map to map animation skeleton to avatar
     */
    public void loadAnimation(GVRAndroidResource animResource, String boneMap)
    {
        String filePath = animResource.getResourcePath();
        GVRContext ctx = mAvatarRoot.getGVRContext();
        GVRResourceVolume volume = new GVRResourceVolume(ctx, animResource);

        if (filePath.endsWith(".bvh"))
        {
            GVRAnimator animator = new GVRAnimator(ctx);
            animator.setName(filePath);
            try
            {
                BVHImporter importer = new BVHImporter(ctx);
                GVRSkeletonAnimation skelAnim;

                if (boneMap != null)
                {
                    GVRSkeleton skel = importer.importSkeleton(animResource);
                    skelAnim = importer.readMotion(skel);
                    animator.addAnimation(skelAnim);

                    GVRPoseMapper retargeter = new GVRPoseMapper(mSkeleton, skel, skelAnim.getDuration());
                    retargeter.setBoneMap(boneMap);
                    animator.addAnimation(retargeter);
                }
                else
                {
                    skelAnim = importer.importAnimation(animResource, mSkeleton);
                    animator.addAnimation(skelAnim);
                }
                addAnimation(animator);
                ctx.getEventManager().sendEvent(this,
                                                IAvatarEvents.class,
                                                "onAnimationLoaded",
                                                GVRAvatar.this,
                                                animator,
                                                filePath,
                                                null);
            }
            catch (IOException ex)
            {
                ctx.getEventManager().sendEvent(this,
                                                IAvatarEvents.class,
                                                "onAnimationLoaded",
                                                GVRAvatar.this,
                                                null,
                                                filePath,
                                                ex.getMessage());
            }
        }
        else
        {
            EnumSet<GVRImportSettings> settings = GVRImportSettings.getRecommendedSettingsWith(EnumSet.of(GVRImportSettings.OPTIMIZE_GRAPH, GVRImportSettings.NO_TEXTURING));

            GVRSceneObject animRoot = new GVRSceneObject(ctx);
            ctx.getAssetLoader().loadModel(volume, animRoot, settings, false, mLoadAnimHandler);
        }
    }
    /**
     * Adds an animation to this avatar.
     *
     * @param anim animation to add
     * @see GVRAvatar#removeAnimation(GVRAnimator)
     * @see GVRAvatar#clear()
     */
    public void addAnimation(GVRAnimator anim)
    {
        mAnimations.add(anim);
    }

    /**
     * Gets an animation from this avatar.
     *
     * @param index index of animation to get
     * @see GVRAvatar#addAnimation(GVRAnimator)
     */
    public GVRAnimator getAnimation(int index)
    {
        return mAnimations.get(index);
    }

    /**
     * Removes an animation from this avatar.
     *
     * @param anim animation to remove
     * @see GVRAvatar#addAnimation(GVRAnimator)
     * @see GVRAvatar#clear()
     */
    public void removeAnimation(GVRAnimator anim)
    {
        mAnimations.remove(anim);
    }

    /**
     * Removes all the animations from this avatar.
     * <p>
     * The state of the animations are not changed when removed. For example,
     * if the animations are already running they are not be stopped.
     *
     * @see GVRAvatar#removeAnimation(GVRAnimator)
     * @see GVRAvatar#addAnimation(GVRAnimator)
     */
    public void clear()
    {
        mAnimations.clear();
    }

    /**
     * Starts the named animation.
     * @see GVRAvatar#stop(String)
     * @see GVRAnimationEngine#start(GVRAnimation)
     */
    public void start(String name)
    {
        GVRAnimator anim = findAnimation(name);

        if (name.equals(anim.getName()))
        {
            start(anim);
            return;
        }
    }

    /**
     * Find the animation associated with this avatar with the given name.
     * @param name  name of animation to look for
     * @return {@link GVRAnimator} animation found or null if none with that name
     */
    public GVRAnimator findAnimation(String name)
    {
        for (GVRAnimator anim : mAnimations)
        {
            if (name.equals(anim.getName()))
            {
                return anim;
            }
        }
        return null;
    }

    /**
     * Starts the animation with the given index.
     * @param animIndex 0-based index of {@link GVRAnimator} to start;
     * @see GVRAvatar#stop()
     * @see #start(String)
     */
    public GVRAnimator start(int animIndex)
    {
        if ((animIndex < 0) || (animIndex >= mAnimations.size()))
        {
            throw new IndexOutOfBoundsException("Animation index out of bounds");
        }
        GVRAnimator anim = mAnimations.get(animIndex);
        start(anim);
        return anim;
    }

    /**
     * Start all of the avatar animations, causing them
     * to play one at a time in succession.
     * @param repeatMode GVRRepeatMode.REPEATED to repeatedly play,
     *                   GVRRepeatMode.ONCE to play only once
     */
    public void startAll(int repeatMode)
    {
        mRepeatMode = repeatMode;
        for (GVRAnimator anim : mAnimations)
        {
            start(anim);
        }
    }

    protected void start(GVRAnimator animator)
    {
        synchronized (mAnimQueue)
        {
            mAnimQueue.add(animator);
            if (mAnimQueue.size() > 1)
            {
                return;
            }
        }
        mIsRunning = true;
        animator.start(mOnFinish);
<<<<<<< HEAD
        mAvatarRoot.getGVRContext().getEventManager().sendEvent(GVRAvatar.this, IAvatarEvents.class,
                "onAnimationStarted", this, animator);
=======
        mAvatarRoot.getGVRContext().getEventManager().sendEvent(GVRAvatar.this,
                                                                IAvatarEvents.class,
                                                                "onAnimationStarted",
                                                                GVRAvatar.this,
                                                                animator);
>>>>>>> 119802a5
    }

    /**
     * Evaluates the animation with the given index at the specified time.
     * @param animIndex 0-based index of {@link GVRAnimator} to start
     * @param timeInSec time to evaluate the animation at
     * @see GVRAvatar#stop()
     * @see #start(String)
     */
    public GVRAnimator animate(int animIndex, float timeInSec)
    {
        if ((animIndex < 0) || (animIndex >= mAnimations.size()))
        {
            throw new IndexOutOfBoundsException("Animation index out of bounds");
        }
        GVRAnimator anim = mAnimations.get(animIndex);
        anim.animate(timeInSec);
        return anim;
    }

    /**
     * Stops all of the animations associated with this animator.
     * @see GVRAvatar#start(String)
     * @see GVRAnimationEngine#stop(GVRAnimation)
     */
    public void stop(String name)
    {
        GVRAnimator anim = findAnimation(name);

        if (anim != null)
        {
            mIsRunning = false;
            anim.stop();
        }
    }

    /**
     * Stops the currently running animation, if any.
     * @see GVRAvatar#start(String)
     * @see GVRAnimationEngine#stop(GVRAnimation)
     */
    public void stop()
    {
        synchronized (mAnimQueue)
        {
            if (mIsRunning && (mAnimQueue.size() > 0))
            {
                mIsRunning = false;
                GVRAnimator animator = mAnimQueue.get(0);
                mAnimQueue.clear();
                animator.stop();
            }
        }
    }

    public void centerModel(GVRSceneObject model)
    {
        GVRSceneObject.BoundingVolume bv = model.getBoundingVolume();
        model.getTransform().setPosition(-bv.center.x, -bv.center.y, -bv.center.z - 1.5f * bv.radius);
    }

    protected IAssetEvents mLoadModelHandler = new IAssetEvents()
    {
        public void onAssetLoaded(GVRContext context, GVRSceneObject modelRoot, String filePath, String errors)
        {
            List<GVRComponent> components = modelRoot.getAllComponents(GVRSkeleton.getComponentType());
            String eventName = "onModelLoaded";
            if ((errors != null) && !errors.isEmpty())
            {
                Log.e(TAG, "Asset load errors: " + errors);
            }
            if (components.size() > 0)
            {
                GVRSkeleton skel = (GVRSkeleton) components.get(0);
                if (mSkeleton != null)
                {
                    mSkeleton.merge(skel);
                }
                else
                {
                    mSkeleton = skel;
                    modelRoot = mAvatarRoot;
                    eventName = "onAvatarLoaded";
                }
                mSkeleton.poseFromBones();
                mSkeleton.updateSkinPose();
            }
            else
            {
                Log.e(TAG, "Avatar skeleton not found in asset file " + filePath);
            }
            context.getEventManager().sendEvent(GVRAvatar.this,
                                                IAvatarEvents.class,
                                                eventName,
                                                GVRAvatar.this,
                                                modelRoot,
                                                filePath,
                                                errors);
        }

        public void onModelLoaded(GVRContext context, GVRSceneObject model, String filePath) { }
        public void onTextureLoaded(GVRContext context, GVRTexture texture, String filePath) { }
        public void onModelError(GVRContext context, String error, String filePath) { }
        public void onTextureError(GVRContext context, String error, String filePath) { }
    };

    public interface IAvatarEvents extends IEvents
    {
        public void onAvatarLoaded(GVRAvatar avatar, GVRSceneObject avatarRoot, String filePath, String errors);
        public void onModelLoaded(GVRAvatar avatar, GVRSceneObject avatarRoot, String filePath, String errors);
        public void onAnimationLoaded(GVRAvatar avatar, GVRAnimator animator, String filePath, String errors);
        public void onAnimationStarted(GVRAvatar avatar, GVRAnimator animator);
        public void onAnimationFinished(GVRAvatar avatar, GVRAnimator animator, GVRAnimation animation);
    }

    protected IAssetEvents mLoadAnimHandler = new IAssetEvents()
    {
        public void onAssetLoaded(GVRContext context, GVRSceneObject animRoot, String filePath, String errors)
        {
            GVRAnimator animator = (GVRAnimator) animRoot.getComponent(GVRAnimator.getComponentType());
            if (animator == null)
            {
                if (errors == null)
                {
                    errors = "No animations found in " + filePath;
                }
                context.getEventManager().sendEvent(GVRAvatar.this,
                                                    IAvatarEvents.class,
                                                    "onAnimationLoaded",
                                                    GVRAvatar.this,
                                                    null,
                                                    filePath,
                                                    errors);
                return;
            }

            GVRSkeletonAnimation skelAnim = (GVRSkeletonAnimation) animator.getAnimation(0);
            GVRSkeleton skel = skelAnim.getSkeleton();
            if (skel != mSkeleton)
            {
                GVRPoseMapper poseMapper = new GVRPoseMapper(mSkeleton, skel, skelAnim.getDuration());

                animator.addAnimation(poseMapper);
            }
            addAnimation(animator);
            context.getEventManager().sendEvent(GVRAvatar.this,
                                                IAvatarEvents.class,
                                                "onAnimationLoaded",
                                                GVRAvatar.this,
                                                animator,
                                                filePath,
                                                errors);
        }

        public void onModelLoaded(GVRContext context, GVRSceneObject model, String filePath)
        {
            centerModel(model);
        }

        public void onTextureLoaded(GVRContext context, GVRTexture texture, String filePath) { }
        public void onModelError(GVRContext context, String error, String filePath) { }
        public void onTextureError(GVRContext context, String error, String filePath) { }
    };
}<|MERGE_RESOLUTION|>--- conflicted
+++ resolved
@@ -149,12 +149,6 @@
             {
                 case 2:
                 mAvatarRoot.getGVRContext().getEventManager().sendEvent(GVRAvatar.this,
-<<<<<<< HEAD
-                        IAvatarEvents.class, "onAnimationFinished", GVRAvatar.this, animator, animation);
-                mAvatarRoot.getGVRContext().getEventManager().sendEvent(GVRAvatar.this,
-                        IAvatarEvents.class, "onAnimationStarted", GVRAvatar.this, animator);
-
-=======
                                                                         IAvatarEvents.class,
                                                                         "onAnimationFinished",
                                                                         GVRAvatar.this,
@@ -165,19 +159,14 @@
                                                                         "onAnimationStarted",
                                                                         GVRAvatar.this,
                                                                         animator);
->>>>>>> 119802a5
                 break;
 
                 case 1:
                 mAvatarRoot.getGVRContext().getEventManager().sendEvent(GVRAvatar.this,
-<<<<<<< HEAD
-                        IAvatarEvents.class, "onAnimationStarted", GVRAvatar.this, animator);
-=======
                                                                         IAvatarEvents.class,
                                                                         "onAnimationStarted",
                                                                         GVRAvatar.this,
                                                                         animator);
->>>>>>> 119802a5
                 if (mRepeatMode == GVRRepeatMode.REPEATED)
                 {
                     startAll(mRepeatMode);
@@ -436,16 +425,11 @@
         }
         mIsRunning = true;
         animator.start(mOnFinish);
-<<<<<<< HEAD
-        mAvatarRoot.getGVRContext().getEventManager().sendEvent(GVRAvatar.this, IAvatarEvents.class,
-                "onAnimationStarted", this, animator);
-=======
         mAvatarRoot.getGVRContext().getEventManager().sendEvent(GVRAvatar.this,
                                                                 IAvatarEvents.class,
                                                                 "onAnimationStarted",
                                                                 GVRAvatar.this,
                                                                 animator);
->>>>>>> 119802a5
     }
 
     /**
