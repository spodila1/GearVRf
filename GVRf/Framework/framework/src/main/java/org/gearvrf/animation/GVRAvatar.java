package org.gearvrf.animation;

import org.gearvrf.GVRAndroidResource;
import org.gearvrf.GVRBehavior;
import org.gearvrf.GVRComponent;
import org.gearvrf.GVRContext;
import org.gearvrf.GVREventReceiver;
import org.gearvrf.GVRImportSettings;
import org.gearvrf.GVRMaterial;
import org.gearvrf.GVRMesh;
import org.gearvrf.GVRResourceVolume;
import org.gearvrf.GVRSceneObject;
import org.gearvrf.GVRTexture;
import org.gearvrf.IAssetEvents;
import org.gearvrf.IEventReceiver;
import org.gearvrf.IEvents;
import org.gearvrf.animation.keyframe.BVHImporter;
import org.gearvrf.animation.keyframe.GVRSkeletonAnimation;
import org.gearvrf.animation.keyframe.TRSImporter;
import org.gearvrf.scene_objects.GVRCylinderSceneObject;
import org.gearvrf.scene_objects.GVRSphereSceneObject;
import org.gearvrf.utility.Log;
<<<<<<< HEAD
import org.joml.Quaternionf;
import org.joml.Vector3f;
=======

>>>>>>> be3b32a9
import java.io.IOException;
import java.util.ArrayList;
import java.util.EnumSet;
import java.util.List;

/**
 * Group of animations that can be collectively manipulated.
 *
 * Typically the animations belong to a particular model and
 * represent a sequence of poses for the model over time.
 * This class allows you to start, stop and set animation modes
 * for all the animations in the group at once.
 * An asset which has animations will have this component
 * attached to collect the animations for the asset.
 *
 * @see org.gearvrf.GVRAssetLoader
 * @see org.gearvrf.GVRExternalScene
 * @see GVRAvatar
 * @see GVRAnimationEngine
 */
public class GVRAvatar extends GVRBehavior implements IEventReceiver
{
    private static final String TAG = Log.tag(GVRAvatar.class);
    static private long TYPE_AVATAR = newComponentType(GVRAvatar.class);
    protected List<GVRAnimator> mAnimations;
    protected GVRSkeleton mSkeleton;
    protected final GVRSceneObject mAvatarRoot;
    protected boolean mIsRunning;
    protected GVREventReceiver mReceiver;
    protected List<GVRAnimator> mAnimQueue = new ArrayList<GVRAnimator>();
    GVRSkeleton bvhSkeleton;
    GVRSphereSceneObject msphere;
    GVRCylinderSceneObject mCyl;
    GVRMaterial flatMaterialSphr;
    GVRMaterial flatMaterialCyl;
    GVRPose bind;
    float[] cylHeight;



    /**
     * Make an instance of the GVRAnimator component.
     * Auto-start is not enabled - a call to start() is
     * required to run the animations.
     *
     * @param ctx GVRContext for this avatar
     */
    public GVRAvatar(GVRContext ctx, String name)
    {
        super(ctx);
        mReceiver = new GVREventReceiver(this);
        mType = getComponentType();
        mAvatarRoot = new GVRSceneObject(ctx);
        mAvatarRoot.setName(name);
        mAnimations = new ArrayList<GVRAnimator>();
    }

    static public long getComponentType() { return TYPE_AVATAR; }

    /**
     * Get the event receiver for this avatar.
     * <p>
     * The avatar will generate events when assets are loaded,
     * animations are started or finished. Clients can observe
     * these events by attaching IAvatarEvent listeners to
     * this event receiver.
     */
    public GVREventReceiver getEventReceiver() { return mReceiver; }

    /**
     * Get the name of this avatar (supplied at construction time).
     * @returns string with avatar name
     */
    public String getName() { return mAvatarRoot.getName(); }

    /**
     * Get the skeleton for the avatar.
     * <p>
     * The skeleton is part of the avatar model. When the asset loader loads
     * the avatar model, the skeleton should be part of the asset.
     * @return skeleton associated with the avatar
     */
    public  GVRSkeleton getSkeleton() { return mSkeleton; }

    /**
     * Get the root of the scene object hierarchy for the avatar.
     * <p>
     * The avatar model is constructed by the asset loader when the avatar
     * model is loaded. It contains the scene hierarchy with the skeleton
     * bones and the meshes for the avatar.
     * @return root of the avatar model hierarchy
     */
    public GVRSceneObject getModel() { return mAvatarRoot; }

    /**
     * Determine if this avatar is currently animating.
     */
    public boolean isRunning() { return mIsRunning; }

    /**
     * Query the number of animations owned by this avatar.
     * @return number of animations added to this avatar
     */
    public int getAnimationCount() { return mAnimations.size(); }


    protected GVROnFinish mOnFinish = new GVROnFinish()
    {
        public void finished(GVRAnimation animation)
        {
            if (mAnimQueue.size() > 0)
            {
                GVRAnimator animator = mAnimQueue.get(0);
                Log.d("ANIMATION", "%s finished", animator.getName());
                if (animator.findAnimation(animation) >= 0)
                {
                    mAnimQueue.remove(0);
                    mIsRunning = false;
                    if (mAnimQueue.size() > 0)
                    {
                        animator = mAnimQueue.get(0);
                        animator.start(mOnFinish);
<<<<<<< HEAD
                        mModelRoot.getGVRContext().getEventManager().sendEvent(GVRAvatar.this, IAvatarEvents.class,
                                "onAnimationFinished", animator, animation);
                        mModelRoot.getGVRContext().getEventManager().sendEvent(GVRAvatar.this, IAvatarEvents.class,
                                "onAnimationStarted", animator);
                    }
                    else
                    {
                        mModelRoot.getGVRContext().getEventManager().sendEvent(GVRAvatar.this, IAvatarEvents.class,
                                "onAnimationFinished", animator, animation);
=======
                        mAvatarRoot.getGVRContext().getEventManager().sendEvent(GVRAvatar.this, IAvatarEvents.class,
                                                                                "onAnimationFinished", animator, animation);
                        mAvatarRoot.getGVRContext().getEventManager().sendEvent(GVRAvatar.this, IAvatarEvents.class,
                                                                                "onAnimationStarted", animator);
                    }
                    else
                    {
                        mAvatarRoot.getGVRContext().getEventManager().sendEvent(GVRAvatar.this, IAvatarEvents.class,
                                                                                "onAnimationFinished", animator, animation);
>>>>>>> be3b32a9
                    }
                }
            }
        }
    };

    /**
     * Load the avatar base model
     * @param avatarResource    resource with avatar model
     */
    public void loadModel(GVRAndroidResource avatarResource)
    {
        EnumSet<GVRImportSettings> settings = GVRImportSettings.getRecommendedSettingsWith(EnumSet.of(GVRImportSettings.OPTIMIZE_GRAPH, GVRImportSettings.NO_ANIMATION));
        GVRContext ctx = mAvatarRoot.getGVRContext();
        GVRResourceVolume volume = new GVRResourceVolume(ctx, avatarResource);
        GVRSceneObject modelRoot = new GVRSceneObject(ctx);

        mAvatarRoot.addChildObject(modelRoot);
        ctx.getAssetLoader().loadModel(volume, modelRoot, settings, false, mLoadModelHandler);
    }

    /**
     * Load a model to attach to the avatar
     * @param avatarResource    resource with avatar model
     * @param attachBone        name of bone to attach model to
     */
    public void loadModel(GVRAndroidResource avatarResource, String attachBone)
    {
        EnumSet<GVRImportSettings> settings = GVRImportSettings.getRecommendedSettingsWith(EnumSet.of(GVRImportSettings.OPTIMIZE_GRAPH, GVRImportSettings.NO_ANIMATION));
        GVRContext ctx = mAvatarRoot.getGVRContext();
        GVRResourceVolume volume = new GVRResourceVolume(ctx, avatarResource);
        GVRSceneObject modelRoot = new GVRSceneObject(ctx);
        GVRSceneObject boneObject;
        int boneIndex;

        if (mSkeleton == null)
        {
            throw new IllegalArgumentException("Cannot attach model to avatar - there is no skeleton");
        }
        boneIndex = mSkeleton.getBoneIndex(attachBone);
        if (boneIndex < 0)
        {
            throw new IllegalArgumentException(attachBone + " is not a bone in the avatar skeleton");
        }
        boneObject = mSkeleton.getBone(boneIndex);
        if (boneObject == null)
        {
            throw new IllegalArgumentException(attachBone +
                                                   " does not have a bone object in the avatar skeleton");
        }
        boneObject.addChildObject(modelRoot);
        ctx.getAssetLoader().loadModel(volume, modelRoot, settings, false, mLoadModelHandler);
    }

    public void clearAvatar()
    {
        GVRSceneObject previousAvatar = (mAvatarRoot.getChildrenCount() > 0) ?
            mAvatarRoot.getChildByIndex(0) : null;

        if (previousAvatar != null)
        {
            mAvatarRoot.removeChildObject(previousAvatar);
        }
    }

    /**
     * Load an animation for the current avatar.
     * @param animResource resource with the animation
     * @param boneMap optional bone map to map animation skeleton to avatar
     */
    public void loadAnimation(GVRAndroidResource animResource, String boneMap)
    {
        String filePath = animResource.getResourcePath();
        GVRContext ctx = mAvatarRoot.getGVRContext();
        GVRResourceVolume volume = new GVRResourceVolume(ctx, animResource);

<<<<<<< HEAD
        if (filePath.endsWith(".txt"))
        {
            try
            {
                TRSImporter importer = new TRSImporter(ctx);
                GVRSkeletonAnimation skelAnim = importer.importAnimation(animResource, mSkeleton);
                GVRAnimator animator = new GVRAnimator(ctx);
                animator.setName(filePath);
                animator.addAnimation(skelAnim);
                addAnimation(animator);
                ctx.getEventManager().sendEvent(this,
                        IAvatarEvents.class,
                        "onAnimationLoaded",
                        animator,
                        filePath,
                        null);
            }
            catch (IOException ex)
            {
                ctx.getEventManager().sendEvent(this,
                        IAvatarEvents.class,
                        "onAnimationLoaded",
                        null,
                        filePath,
                        ex.getMessage());
            }
        }

        else if (filePath.endsWith(".bvh"))
=======
        if (filePath.endsWith(".bvh"))
>>>>>>> be3b32a9
        {
            GVRAnimator animator = new GVRAnimator(ctx);
            animator.setName(filePath);
            try
            {
                BVHImporter importer = new BVHImporter(ctx);
<<<<<<< HEAD
                GVRSkeletonAnimation skelAnim = importer.importAnimation(animResource, mSkeleton);
                bvhSkeleton = importer.createSkeleton();

=======
                GVRSkeletonAnimation skelAnim;
>>>>>>> be3b32a9

                if (boneMap != null)
                {
                    GVRSkeleton skel = importer.importSkeleton(animResource);
                    skelAnim = importer.readMotion(skel);
                    animator.addAnimation(skelAnim);
                    GVRPoseMapper retargeter = new GVRPoseMapper(mSkeleton, skel, skelAnim.getDuration());
                    retargeter.setBoneMap(boneMap);
                    animator.addAnimation(retargeter);
                }
                else
                {
                    skelAnim = importer.importAnimation(animResource, mSkeleton);
                    animator.addAnimation(skelAnim);
                }
                addAnimation(animator);
                ctx.getEventManager().sendEvent(this,
                        IAvatarEvents.class,
                        "onAnimationLoaded",
                        animator,
                        filePath,
                        null);
            }
            catch (IOException ex)
            {
                ctx.getEventManager().sendEvent(this,
                        IAvatarEvents.class,
                        "onAnimationLoaded",
                        null,
                        filePath,
                        ex.getMessage());
            }
        }
        else
        {
            EnumSet<GVRImportSettings> settings = GVRImportSettings.getRecommendedSettingsWith(EnumSet.of(GVRImportSettings.OPTIMIZE_GRAPH, GVRImportSettings.NO_TEXTURING));

            GVRSceneObject animRoot = new GVRSceneObject(ctx);
            ctx.getAssetLoader().loadModel(volume, animRoot, settings, false, mLoadAnimHandler);
        }
    }
    public GVRSceneObject createSkeletonGeometry(GVRSceneObject root, GVRContext ctx) {

        GVRSceneObject jointSphr = makeSphrSkeletonGeometry(bvhSkeleton, ctx);
        GVRSceneObject boneCyl = makeCylSkeletonGeometry(bvhSkeleton, ctx);

        boneDirection(bvhSkeleton, boneCyl);
        root.addChildObject(boneCyl);
        root.addChildObject(jointSphr);

        return root;
    }

    public GVRSceneObject makeSphrSkeletonGeometry(GVRSkeleton skele, GVRContext ctx) {

        cylHeight =  new float[skele.getNumBones()];
        flatMaterialSphr = new GVRMaterial(ctx);
        flatMaterialSphr.setColor(1f, 1f, 0f);
        int[] boneArr = new int[skele.getNumBones()];

        msphere =  new GVRSphereSceneObject(ctx,true,flatMaterialSphr,2f);

        msphere.setName(skele.getBoneName(0));

        if(boneArr[0]!=0)
            boneArr[0]++;

        findChildren(skele, msphere, 0, boneArr, ctx);

        msphere.attachComponent(skele);
        bind = skele.getBindPose();

        skele.poseToBones();

        return msphere;

    }

    public void findChildren(GVRSkeleton skeleton, GVRSphereSceneObject parent, int currentIndex, int[] boneArray, GVRContext ctx){

        for(int j= currentIndex+1; j<skeleton.getNumBones();j++) {

            if (boneArray[j] == 0) {
                if (currentIndex == skeleton.getParentBoneIndex(j)) {
                    GVRSphereSceneObject child = new GVRSphereSceneObject(ctx,true,flatMaterialSphr,2f);

                    child.setName(skeleton.getBoneName(j));

                    parent.addChildObject(child);
                    boneArray[j]++;
                    findChildren(skeleton, child, j, boneArray, ctx);
                }

            }
        }

    }



    public GVRSceneObject makeCylSkeletonGeometry(GVRSkeleton skele, GVRContext ctx) {

        int[] boneArr = new int[skele.getNumBones()];
        flatMaterialCyl = new GVRMaterial(ctx);
        flatMaterialCyl.setColor(1f, 0f, 0f);
        calcCylHeight(skele);
        mCyl =  new GVRCylinderSceneObject(ctx, 1f, 1f, 1, 10, 36, true);

        mCyl.setName(skele.getBoneName(0));

        if(boneArr[0]!=0)
            boneArr[0]++;

        findChildrenCyl(skele, mCyl, 0, boneArr, ctx);

        mCyl.attachComponent(skele);

        skele.poseToBones();


        return mCyl;

    }

    public void findChildrenCyl(GVRSkeleton skeleton, GVRCylinderSceneObject parent, int currentIndex, int[] boneArray, GVRContext ctx){

        for(int j= currentIndex+1; j<skeleton.getNumBones();j++) {

            if (boneArray[j] == 0) {
                if (currentIndex == skeleton.getParentBoneIndex(j)) {

                    GVRCylinderSceneObject child = new GVRCylinderSceneObject(ctx, 1f, 1f, cylHeight[j], 10, 36, true);
                    child.setName(skeleton.getBoneName(j));
                    child.getRenderData().setMaterial(flatMaterialCyl);

                    parent.addChildObject(child);
                    boneArray[j]++;
                    findChildrenCyl(skeleton, child, j, boneArray, ctx);
                }

            }
        }

    }
    public void calcCylHeight(GVRSkeleton skel)
    {

        for(int l = 0; l<skel.getNumBones();l++)
        {
            int index = skel.getParentBoneIndex(l);
            Vector3f p = new Vector3f(0,0,0);
            Vector3f c = new Vector3f(0,0,0);

            cylHeight[0] = 5;
            if(l>=1)
            {
                bind.getWorldPosition(index, p);
                bind.getWorldPosition(l, c);
                double xComp = (p.x - c.x) * (p.x - c.x);
                double yComp = (p.y - c.y) * (p.y - c.y);
                double zComp = (p.z - c.z) * (p.z - c.z);
                double dist = Math.sqrt(xComp + yComp + zComp);
                cylHeight[l] = (float) dist;
            }

        }

    }

    public void boneDirection(GVRSkeleton skel, GVRSceneObject root)
    {

        if(root.getChildrenCount()<=0)
        {
            return;
        }
        int parent = 0;
        int child = 0;

        for (int i =0; i<root.getChildrenCount(); i++)
        {

            for(int h=0; h<skel.getNumBones();h++){
                if(root.getName().equals(skel.getBoneName(h))){
                    parent  = skel.getBoneIndex(root.getName());
                }
                if(root.getChildByIndex(i).getName().equals(skel.getBoneName(h))){
                    child = skel.getBoneIndex(root.getChildByIndex(i).getName());
                }
            }

            Vector3f downNormal = new Vector3f(0,-1,0);
            Vector3f childDir = new Vector3f(0,0,0);
            Vector3f worldposP = new Vector3f(0,0,0);
            Vector3f worldposC = new Vector3f(0,0,0);

            bind.getWorldPosition(parent,worldposP);
            bind.getWorldPosition(child,worldposC);

            childDir.x = worldposP.x -worldposC.x;
            childDir.y = worldposP.y -worldposC.y;
            childDir.z = worldposP.z -worldposC.z;

            Quaternionf q = new Quaternionf(0,0,0,1);
            Quaternionf x= q.rotateTo(downNormal, childDir);

            GVRMesh meshCyl = root.getChildByIndex(i).getRenderData().getMesh();

            float[] vertexmesh = new float[meshCyl.getVertices().length];
            vertexmesh = meshCyl.getVertices();

            for(int t=0; t<meshCyl.getVertices().length; t=t+3){
                Vector3f dest = new Vector3f(0,0,0);
                x.transform(vertexmesh[t], vertexmesh[t+1]-(cylHeight[child]/2), vertexmesh[t+2], dest);
                vertexmesh[t] = dest.x();
                vertexmesh[t + 1] = dest.y();
                vertexmesh[t + 2] = dest.z();
            }
            meshCyl.setVertices(vertexmesh);

            boneDirection(skel,root.getChildByIndex(i));
        }
    }


    /**
     * Adds an animation to this avatar.
     *
     * @param anim animation to add
     * @see GVRAvatar#removeAnimation(GVRAnimator)
     * @see GVRAvatar#clear()
     */
    public void addAnimation(GVRAnimator anim)
    {
        mAnimations.add(anim);
    }

    /**
     * Gets an animation from this avatar.
     *
     * @param index index of animation to get
     * @see GVRAvatar#addAnimation(GVRAnimator)
     */
    public GVRAnimator getAnimation(int index)
    {
        return mAnimations.get(index);
    }

    /**
     * Removes an animation from this avatar.
     *
     * @param anim animation to remove
     * @see GVRAvatar#addAnimation(GVRAnimator)
     * @see GVRAvatar#clear()
     */
    public void removeAnimation(GVRAnimator anim)
    {
        mAnimations.remove(anim);
    }

    /**
     * Removes all the animations from this avatar.
     * <p>
     * The state of the animations are not changed when removed. For example,
     * if the animations are already running they are not be stopped.
     *
     * @see GVRAvatar#removeAnimation(GVRAnimator)
     * @see GVRAvatar#addAnimation(GVRAnimator)
     */
    public void clear()
    {
        mAnimations.clear();
    }

    /**
     * Starts the named animation.
     * @see GVRAvatar#stop(String)
     * @see GVRAnimationEngine#start(GVRAnimation)
     */
    public void start(String name)
    {
        for (GVRAnimator anim : mAnimations)
        {
            if (name.equals(anim.getName()))
            {
                start(anim);
                return;
            }
        }
    }

    /**
     * Starts the animation with the given index.
     * @param animIndex 0-based index of {@link GVRAnimator} to start;
     * @see GVRAvatar#stop()
     * @see #start(String)
     */
    public GVRAnimator start(int animIndex)
    {
        if ((animIndex < 0) || (animIndex >= mAnimations.size()))
        {
            throw new IndexOutOfBoundsException("Animation index out of bounds");
        }
        GVRAnimator anim = mAnimations.get(animIndex);
        start(anim);
        return anim;
    }

    protected void start(GVRAnimator animator)
    {
        mAnimQueue.add(animator);
        if (mAnimQueue.size() == 1)
        {
            mIsRunning = true;
            mAvatarRoot.getGVRContext().getEventManager().sendEvent(GVRAvatar.this, IAvatarEvents.class,
                    "onAnimationStarted", animator);
            animator.start(mOnFinish);
            mAvatarRoot.getGVRContext().getEventManager().sendEvent(GVRAvatar.this, IAvatarEvents.class,
                                                                    "onAnimationStarted", animator);
        }
    }

    /**
     * Evaluates the animation with the given index at the specified time.
     * @param animIndex 0-based index of {@link GVRAnimator} to start
     * @param timeInSec time to evaluate the animation at
     * @see GVRAvatar#stop()
     * @see #start(String)
     */
    public GVRAnimator animate(int animIndex, float timeInSec)
    {
        if ((animIndex < 0) || (animIndex >= mAnimations.size()))
        {
            throw new IndexOutOfBoundsException("Animation index out of bounds");
        }
        GVRAnimator anim = mAnimations.get(animIndex);
        anim.animate(timeInSec);
        return anim;
    }

    /**
     * Stops all of the animations associated with this animator.
     * @see GVRAvatar#start(String)
     * @see GVRAnimationEngine#stop(GVRAnimation)
     */
    public void stop(String name)
    {
        for (GVRAnimator anim : mAnimations)
        {
            if (name.equals(anim.getName()))
            {
                mIsRunning = false;
                anim.stop();
            }
        }
    }

    /**
     * Stops the currently running animation, if any.
     * @see GVRAvatar#start(String)
     * @see GVRAnimationEngine#stop(GVRAnimation)
     */
    public void stop()
    {
        if (mIsRunning && (mAnimQueue.size() > 0))
        {
            mIsRunning = false;
            GVRAnimator animator = mAnimQueue.get(0);
            mAnimQueue.clear();
            animator.stop();
        }
    }

    public void centerModel(GVRSceneObject model)
    {
        GVRSceneObject.BoundingVolume bv = model.getBoundingVolume();
<<<<<<< HEAD
        float x = 0;
        float y = 0;
        float z = 0;
        float sf = 1 / bv.radius;
        bv = model.getBoundingVolume();
        model.getTransform().setPosition(x - bv.center.x, y - bv.center.y, z - bv.center.z - 1.5f * bv.radius);
=======
        model.getTransform().setPosition(-bv.center.x, -bv.center.y, -bv.center.z - 1.5f * bv.radius);
>>>>>>> be3b32a9
    }

    protected IAssetEvents mLoadModelHandler = new IAssetEvents()
    {
        public void onAssetLoaded(GVRContext context, GVRSceneObject modelRoot, String filePath, String errors)
        {
            List<GVRComponent> components = modelRoot.getAllComponents(GVRSkeleton.getComponentType());
            String eventName = "onModelLoaded";
            if ((errors != null) && !errors.isEmpty())
            {
                Log.e(TAG, "Asset load errors: " + errors);
            }
            if (components.size() > 0)
            {
                GVRSkeleton skel = (GVRSkeleton) components.get(0);
                if (mSkeleton != null)
                {
                    mSkeleton.merge(skel);
                }
                else
                {
                    mSkeleton = skel;
                    modelRoot = mAvatarRoot;
                    eventName = "onAvatarLoaded";
                }
                mSkeleton.poseFromBones();
                mSkeleton.updateSkinPose();
            }
            else
            {
                Log.e(TAG, "Avatar skeleton not found in asset file " + filePath);
            }
            context.getEventManager().sendEvent(GVRAvatar.this, IAvatarEvents.class, eventName, modelRoot, filePath, errors);
        }

        public void onModelLoaded(GVRContext context, GVRSceneObject model, String filePath) { }
        public void onTextureLoaded(GVRContext context, GVRTexture texture, String filePath) { }
        public void onModelError(GVRContext context, String error, String filePath) { }
        public void onTextureError(GVRContext context, String error, String filePath) { }
    };

    public interface IAvatarEvents extends IEvents
    {
        public void onAvatarLoaded(GVRSceneObject avatarRoot, String filePath, String errors);
        public void onModelLoaded(GVRSceneObject avatarRoot, String filePath, String errors);
        public void onAnimationLoaded(GVRAnimator animator, String filePath, String errors);
        public void onAnimationStarted(GVRAnimator animator);
        public void onAnimationFinished(GVRAnimator animator, GVRAnimation animation);
    }

    protected IAssetEvents mLoadAnimHandler = new IAssetEvents()
    {
        public void onAssetLoaded(GVRContext context, GVRSceneObject animRoot, String filePath, String errors)
        {
            GVRAnimator animator = (GVRAnimator) animRoot.getComponent(GVRAnimator.getComponentType());
            if (animator == null)
            {
                if (errors == null)
                {
                    errors = "No animations found in " + filePath;
                }
                context.getEventManager().sendEvent(GVRAvatar.this, IAvatarEvents.class, "onAnimationLoaded", null, filePath, errors);
                return;
            }

            GVRSkeletonAnimation skelAnim = (GVRSkeletonAnimation) animator.getAnimation(0);

            if (skelAnim.getSkeleton() != mSkeleton)
            {
                GVRPoseMapper poseMapper = new GVRPoseMapper(mSkeleton, skelAnim.getSkeleton(), skelAnim.getDuration());

                animator.addAnimation(poseMapper);
            }
            addAnimation(animator);

            context.getEventManager().sendEvent(GVRAvatar.this, IAvatarEvents.class, "onAnimationLoaded", animator, filePath, errors);
        }

        public void onModelLoaded(GVRContext context, GVRSceneObject model, String filePath)
        {
            centerModel(model);
        }

        public void onTextureLoaded(GVRContext context, GVRTexture texture, String filePath) { }
        public void onModelError(GVRContext context, String error, String filePath) { }
        public void onTextureError(GVRContext context, String error, String filePath) { }
    };
}<|MERGE_RESOLUTION|>--- conflicted
+++ resolved
@@ -20,12 +20,8 @@
 import org.gearvrf.scene_objects.GVRCylinderSceneObject;
 import org.gearvrf.scene_objects.GVRSphereSceneObject;
 import org.gearvrf.utility.Log;
-<<<<<<< HEAD
 import org.joml.Quaternionf;
 import org.joml.Vector3f;
-=======
-
->>>>>>> be3b32a9
 import java.io.IOException;
 import java.util.ArrayList;
 import java.util.EnumSet;
@@ -148,17 +144,6 @@
                     {
                         animator = mAnimQueue.get(0);
                         animator.start(mOnFinish);
-<<<<<<< HEAD
-                        mModelRoot.getGVRContext().getEventManager().sendEvent(GVRAvatar.this, IAvatarEvents.class,
-                                "onAnimationFinished", animator, animation);
-                        mModelRoot.getGVRContext().getEventManager().sendEvent(GVRAvatar.this, IAvatarEvents.class,
-                                "onAnimationStarted", animator);
-                    }
-                    else
-                    {
-                        mModelRoot.getGVRContext().getEventManager().sendEvent(GVRAvatar.this, IAvatarEvents.class,
-                                "onAnimationFinished", animator, animation);
-=======
                         mAvatarRoot.getGVRContext().getEventManager().sendEvent(GVRAvatar.this, IAvatarEvents.class,
                                                                                 "onAnimationFinished", animator, animation);
                         mAvatarRoot.getGVRContext().getEventManager().sendEvent(GVRAvatar.this, IAvatarEvents.class,
@@ -168,7 +153,7 @@
                     {
                         mAvatarRoot.getGVRContext().getEventManager().sendEvent(GVRAvatar.this, IAvatarEvents.class,
                                                                                 "onAnimationFinished", animator, animation);
->>>>>>> be3b32a9
+
                     }
                 }
             }
@@ -245,16 +230,32 @@
         GVRContext ctx = mAvatarRoot.getGVRContext();
         GVRResourceVolume volume = new GVRResourceVolume(ctx, animResource);
 
-<<<<<<< HEAD
-        if (filePath.endsWith(".txt"))
-        {
+        if (filePath.endsWith(".bvh"))
+        {
+            GVRAnimator animator = new GVRAnimator(ctx);
+            animator.setName(filePath);
             try
             {
-                TRSImporter importer = new TRSImporter(ctx);
-                GVRSkeletonAnimation skelAnim = importer.importAnimation(animResource, mSkeleton);
-                GVRAnimator animator = new GVRAnimator(ctx);
-                animator.setName(filePath);
-                animator.addAnimation(skelAnim);
+                BVHImporter importer = new BVHImporter(ctx);
+
+                GVRSkeletonAnimation skelAnim;
+
+
+                if (boneMap != null)
+                {
+                    GVRSkeleton skel = importer.importSkeleton(animResource);
+                    bvhSkeleton = skel;
+                    skelAnim = importer.readMotion(skel);
+                    animator.addAnimation(skelAnim);
+                    GVRPoseMapper retargeter = new GVRPoseMapper(mSkeleton, skel, skelAnim.getDuration());
+                    retargeter.setBoneMap(boneMap);
+                    animator.addAnimation(retargeter);
+                }
+                else
+                {
+                    skelAnim = importer.importAnimation(animResource, mSkeleton);
+                    animator.addAnimation(skelAnim);
+                }
                 addAnimation(animator);
                 ctx.getEventManager().sendEvent(this,
                         IAvatarEvents.class,
@@ -273,57 +274,6 @@
                         ex.getMessage());
             }
         }
-
-        else if (filePath.endsWith(".bvh"))
-=======
-        if (filePath.endsWith(".bvh"))
->>>>>>> be3b32a9
-        {
-            GVRAnimator animator = new GVRAnimator(ctx);
-            animator.setName(filePath);
-            try
-            {
-                BVHImporter importer = new BVHImporter(ctx);
-<<<<<<< HEAD
-                GVRSkeletonAnimation skelAnim = importer.importAnimation(animResource, mSkeleton);
-                bvhSkeleton = importer.createSkeleton();
-
-=======
-                GVRSkeletonAnimation skelAnim;
->>>>>>> be3b32a9
-
-                if (boneMap != null)
-                {
-                    GVRSkeleton skel = importer.importSkeleton(animResource);
-                    skelAnim = importer.readMotion(skel);
-                    animator.addAnimation(skelAnim);
-                    GVRPoseMapper retargeter = new GVRPoseMapper(mSkeleton, skel, skelAnim.getDuration());
-                    retargeter.setBoneMap(boneMap);
-                    animator.addAnimation(retargeter);
-                }
-                else
-                {
-                    skelAnim = importer.importAnimation(animResource, mSkeleton);
-                    animator.addAnimation(skelAnim);
-                }
-                addAnimation(animator);
-                ctx.getEventManager().sendEvent(this,
-                        IAvatarEvents.class,
-                        "onAnimationLoaded",
-                        animator,
-                        filePath,
-                        null);
-            }
-            catch (IOException ex)
-            {
-                ctx.getEventManager().sendEvent(this,
-                        IAvatarEvents.class,
-                        "onAnimationLoaded",
-                        null,
-                        filePath,
-                        ex.getMessage());
-            }
-        }
         else
         {
             EnumSet<GVRImportSettings> settings = GVRImportSettings.getRecommendedSettingsWith(EnumSet.of(GVRImportSettings.OPTIMIZE_GRAPH, GVRImportSettings.NO_TEXTURING));
@@ -667,16 +617,8 @@
     public void centerModel(GVRSceneObject model)
     {
         GVRSceneObject.BoundingVolume bv = model.getBoundingVolume();
-<<<<<<< HEAD
-        float x = 0;
-        float y = 0;
-        float z = 0;
-        float sf = 1 / bv.radius;
-        bv = model.getBoundingVolume();
-        model.getTransform().setPosition(x - bv.center.x, y - bv.center.y, z - bv.center.z - 1.5f * bv.radius);
-=======
         model.getTransform().setPosition(-bv.center.x, -bv.center.y, -bv.center.z - 1.5f * bv.radius);
->>>>>>> be3b32a9
+
     }
 
     protected IAssetEvents mLoadModelHandler = new IAssetEvents()
