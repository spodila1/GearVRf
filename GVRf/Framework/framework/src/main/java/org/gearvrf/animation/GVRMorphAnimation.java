package org.gearvrf.animation;

import org.gearvrf.GVRHybridObject;
import org.gearvrf.GVRMeshMorph;
import org.gearvrf.PrettyPrint;
import org.gearvrf.animation.keyframe.GVRFloatAnimation;
import org.gearvrf.utility.Log;

/** 
 * Describes the animation of a set of floating point values.
 */
public final class GVRMorphAnimation extends GVRAnimation implements PrettyPrint
{
    private static final String TAG = GVRMorphAnimation.class.getSimpleName();
    protected float[] mKeys;
    protected GVRFloatAnimation mKeyInterpolator;
    protected float[] mCurrentValues;

    /**
     * Constructor.
     *
     * @param keyData blend weight keys
     * @param keySize number of floats per key
     */
    public GVRMorphAnimation(GVRMeshMorph target, float[] keyData, int keySize)
    {
        super(target, keyData[keyData.length - keySize] - keyData[0]);
        mKeys = keyData;
        mKeyInterpolator = new GVRFloatAnimation(keyData, keySize);
        mCurrentValues = new float[keySize - 1];
    }

    public void animate(GVRHybridObject object, float animationTime)
    {
        GVRMeshMorph morph  = (GVRMeshMorph) mTarget;
<<<<<<< HEAD
        mKeyInterpolator.setInterpolationType("LERP");
        mKeyInterpolator.animate(animationTime*mDuration, mCurrentValues);

=======
        mKeyInterpolator.animate(animationTime * mDuration, mCurrentValues);
>>>>>>> 64932f35
        morph.setWeights(mCurrentValues);

    }

    @Override
    public void prettyPrint(StringBuffer sb, int indent)
    {
        sb.append(Log.getSpaces(indent));
        sb.append(GVRMorphAnimation.class.getSimpleName());
    }

    @Override
    public String toString() {
        StringBuffer sb = new StringBuffer();
        prettyPrint(sb, 0);
        return sb.toString();
    }
}
<|MERGE_RESOLUTION|>--- conflicted
+++ resolved
@@ -33,13 +33,10 @@
     public void animate(GVRHybridObject object, float animationTime)
     {
         GVRMeshMorph morph  = (GVRMeshMorph) mTarget;
-<<<<<<< HEAD
+
         mKeyInterpolator.setInterpolationType("LERP");
         mKeyInterpolator.animate(animationTime*mDuration, mCurrentValues);
 
-=======
-        mKeyInterpolator.animate(animationTime * mDuration, mCurrentValues);
->>>>>>> 64932f35
         morph.setWeights(mCurrentValues);
 
     }
