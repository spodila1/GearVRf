package org.gearvrf;

import android.graphics.Bitmap;
import android.graphics.BitmapFactory;
import android.opengl.GLES20;

import java.io.IOException;
import java.nio.FloatBuffer;
import java.nio.IntBuffer;
import java.util.ArrayList;
import java.util.Arrays;
import java.util.EnumSet;
import java.util.HashMap;
import java.util.HashSet;
import java.util.Hashtable;
import java.util.List;
import java.util.Map;
import java.util.Set;
import static java.lang.Math.max;

import org.gearvrf.animation.GVRAnimation;
import org.gearvrf.animation.GVRAnimator;
import org.gearvrf.animation.GVRPose;
import org.gearvrf.animation.GVRSkeleton;
import org.gearvrf.animation.GVRSkin;
import org.gearvrf.animation.keyframe.GVRAnimationBehavior;
import org.gearvrf.animation.keyframe.GVRAnimationChannel;
import org.gearvrf.animation.keyframe.GVRNodeAnimation;
import org.gearvrf.animation.keyframe.GVRSkeletonAnimation;
import org.gearvrf.jassimp.AiAnimBehavior;
import org.gearvrf.jassimp.AiAnimMesh;
import org.gearvrf.jassimp.AiAnimation;
import org.gearvrf.jassimp.AiBone;
import org.gearvrf.jassimp.AiBoneWeight;
import org.gearvrf.jassimp.AiCamera;
import org.gearvrf.jassimp.AiColor;
import org.gearvrf.jassimp.AiLight;
import org.gearvrf.jassimp.AiLightType;
import org.gearvrf.jassimp.AiMaterial;
import org.gearvrf.jassimp.AiMesh;
import org.gearvrf.jassimp.AiNode;
import org.gearvrf.jassimp.AiNodeAnim;
import org.gearvrf.jassimp.AiPostProcessSteps;
import org.gearvrf.jassimp.AiScene;
import org.gearvrf.jassimp.AiTexture;
import org.gearvrf.jassimp.AiTextureMapMode;
import org.gearvrf.jassimp.AiTextureType;
import org.gearvrf.jassimp.GVRNewWrapperProvider;
import org.gearvrf.jassimp.Jassimp;
import org.gearvrf.jassimp.JassimpConfig;
import org.gearvrf.shaders.GVRPBRShader;
import org.gearvrf.utility.Log;
import org.joml.Matrix4f;
import org.joml.Quaternionf;
import org.joml.Vector3f;

import static java.lang.Integer.parseInt;

class  GVRJassimpAdapter
{
    private static final String TAG = GVRJassimpAdapter.class.getSimpleName();
    public static GVRNewWrapperProvider sWrapperProvider = new GVRNewWrapperProvider();
    private AiScene mScene;
    private GVRContext mContext;
    private String mFileName;
    private GVRSkeleton mSkeleton;

    private static final int MAX_TEX_COORDS = JassimpConfig.MAX_NUMBER_TEXCOORDS;
    private static final int MAX_VERTEX_COLORS = JassimpConfig.MAX_NUMBER_COLORSETS;

    /*
     * Maps the name of the GVRSceneObject / AiNode to the GVRBone
     * attached to the GVRSceneObject
     */
    private Hashtable<String, AiBone> mBoneMap = new Hashtable<>();

    /*
     * Maps GVRSceneObject created for each Assimp node to the Assimp
     * mesh ID (the index of the mesh in AiScene).
     */
    private HashMap<GVRSceneObject, Integer> mNodeMap = new HashMap<>();

    /**
     * Maps the Assimp mesh ID to the corresponding GVRMesh
     */
    private GVRMesh[] mMeshes;

    /**
     * Maps the Assimp material ID (index of the material in AiScene)
     *  to the corresponding GVRMaterial
     */
    private GVRMaterial[] mMaterials;


    public GVRJassimpAdapter(GVRAssetLoader loader, String filename)
    {
        mFileName = filename;
    }

    public GVRMesh createMesh(GVRContext ctx, AiMesh aiMesh, EnumSet<GVRImportSettings> settings)
    {
        String vertexDescriptor = "float3 a_position";
        float[] verticesArray = null;
        float[] tangentsArray = null;
        float[] bitangentsArray = null;
        float[] normalsArray = null;
        boolean doTexturing = !settings.contains(GVRImportSettings.NO_TEXTURING);
        boolean doLighting = !settings.contains(GVRImportSettings.NO_LIGHTING);

        // Vertices
        FloatBuffer verticesBuffer = aiMesh.getPositionBuffer();
        if (verticesBuffer != null)
        {
            verticesArray = new float[verticesBuffer.capacity()];
            verticesBuffer.get(verticesArray, 0, verticesBuffer.capacity());
        }
        // TexCoords
        if (doTexturing)
        {
            for (int texIndex = 0; texIndex < MAX_TEX_COORDS; texIndex++)
            {
                FloatBuffer fbuf = aiMesh.getTexCoordBuffer(texIndex);
                if (fbuf != null)
                {
                    vertexDescriptor += " float2 a_texcoord";
                    if (texIndex > 0)
                    {
                        vertexDescriptor += texIndex;
                    }
                }
            }
        }
        // Normals
        if (doLighting)
        {

            FloatBuffer normalsBuffer = aiMesh.getNormalBuffer();
            if (normalsBuffer != null)
            {
                vertexDescriptor += " float3 a_normal";

                normalsArray = new float[normalsBuffer.capacity()];
                normalsBuffer.get(normalsArray, 0, normalsBuffer.capacity());
            }

        }

        for (int c = 0; c < MAX_VERTEX_COLORS; c++)
        {
            FloatBuffer fbuf = aiMesh.getColorBuffer(c);
            if (fbuf != null)
            {
                String name = "a_color";

                if (c > 0)
                {
                    name += c;
                }
                vertexDescriptor += " float4 " + name;
            }
        }

        if (aiMesh.hasBones())
        {
            vertexDescriptor += " float4 a_bone_weights int4 a_bone_indices";
        }
        if (doLighting && aiMesh.hasTangentsAndBitangents())
        {

            FloatBuffer tangentBuffer = aiMesh.getTangentBuffer();
            Vector3f tangent = new Vector3f();
            Vector3f normal = new Vector3f();
            Vector3f bitangent = new Vector3f();

<<<<<<< HEAD
            tangentsArray = new float[tangentBuffer.capacity()];
            tangentBuffer.get(tangentsArray, 0, tangentBuffer.capacity());
            bitangentsArray = new float[tangentsArray.length];
            vertexDescriptor += " float3 a_tangent float3 a_bitangent";
            for(int i = 0; i < tangentsArray.length; i += 3)
=======
            for (int i = 0; i < tangentsArray.length; i += 3)
>>>>>>> 7700aefe
            {
                tangent.set(tangentsArray[i], tangentsArray[i + 1], tangentsArray[i + 2]);
                normal.set(normalsArray[i], normalsArray[i + 1], normalsArray[i + 2]);
                normal.cross(tangent, bitangent);
                bitangentsArray[i] = bitangent.x; bitangentsArray[i+1] = bitangent.y; bitangentsArray[i + 2] = bitangent.z;
            }
        }

        GVRMesh mesh = new GVRMesh(ctx, vertexDescriptor);

        // Vertex Colors
        for (int c = 0; c < MAX_VERTEX_COLORS; c++)
        {
            FloatBuffer fbuf = aiMesh.getColorBuffer(c);
            if (fbuf != null)
            {
                FloatBuffer coords = FloatBuffer.allocate(aiMesh.getNumVertices() * 4);
                FloatBuffer source = aiMesh.getColorBuffer(c);
                String name = "a_color";

                if (c > 0)
                {
                    name += c;
                }
                coords.put(source);
                mesh.setFloatVec(name, coords);
            }
        }

        IntBuffer indices = aiMesh.getIndexBuffer();
        int len = indices.capacity();
        GVRIndexBuffer indexBuffer = new GVRIndexBuffer(ctx, 4, len);

        indexBuffer.setIntVec(indices);
        mesh.setIndexBuffer(indexBuffer);

        if (verticesArray != null)
        {
            mesh.setVertices(verticesArray);
        }
        if (normalsArray != null)
        {
            mesh.setNormals(normalsArray);
        }
        if (tangentsArray != null)
        {
            mesh.setFloatArray("a_tangent", tangentsArray);
        }
        if (bitangentsArray != null)
        {
            mesh.setFloatArray("a_bitangent", bitangentsArray);
        }
        // TexCords
        if (doTexturing)
        {
            for (int texIndex = 0; texIndex < MAX_TEX_COORDS; texIndex++)
            {
                FloatBuffer fbuf = aiMesh.getTexCoordBuffer(texIndex);
                if (fbuf != null)
                {
                    FloatBuffer coords = FloatBuffer.allocate(aiMesh.getNumVertices() * 2);
                    if (aiMesh.getNumUVComponents(texIndex) == 2)
                    {
                        FloatBuffer coordsSource = aiMesh.getTexCoordBuffer(texIndex);
                        coords.put(coordsSource);
                    }
                    else
                    {
                        for (int i = 0; i < aiMesh.getNumVertices(); ++i)
                        {
                            float u = aiMesh.getTexCoordU(i, texIndex);
                            float v = aiMesh.getTexCoordV(i, texIndex);
                            coords.put(u);
                            coords.put(v);
                        }
                    }
                    mesh.setTexCoords(coords.array(), texIndex);
                }
            }
        }
        return mesh;
    }

    public void setMeshMorphComponent(GVRMesh mesh, GVRSceneObject sceneObject, AiMesh aiMesh)
    {
        int nAnimationMeshes = aiMesh.getAnimationMeshes().size();
        if (nAnimationMeshes == 0)
            return;
        try
        {
            GVRMeshMorph morph = new GVRMeshMorph(mContext, nAnimationMeshes);
            sceneObject.attachComponent(morph);
            int blendShapeNum = 0;

            for (AiAnimMesh animMesh : aiMesh.getAnimationMeshes())
            {
                GVRVertexBuffer animBuff = new GVRVertexBuffer(mesh.getVertexBuffer(),
                                                               "float3 a_position float3 a_normal float3 a_tangent float3 a_bitangent");
                float[] vertexArray = null;
                float[] normalArray = null;
                float[] tangentArray = null;
                float[] bitangentArray = null;

                //copy target positions to anim vertex buffer
                FloatBuffer animPositionBuffer = animMesh.getPositionBuffer();
                if (animPositionBuffer != null)
                {
                    vertexArray = new float[animPositionBuffer.capacity()];
                    animPositionBuffer.get(vertexArray, 0, animPositionBuffer.capacity());
                    animBuff.setFloatArray("a_position", vertexArray);
                }

                //copy target normals to anim normal buffer
                FloatBuffer animNormalBuffer = animMesh.getNormalBuffer();
                if (animNormalBuffer != null)
                {
                    normalArray = new float[animNormalBuffer.capacity()];
                    animNormalBuffer.get(normalArray, 0, animNormalBuffer.capacity());
                    animBuff.setFloatArray("a_normal", normalArray);
                }

                //copy target tangents to anim tangent buffer
                FloatBuffer animTangentBuffer = animMesh.getTangentBuffer();
                if (animTangentBuffer != null)
                {
                    tangentArray = new float[animTangentBuffer.capacity()];
                    animTangentBuffer.get(tangentArray, 0, animTangentBuffer.capacity());
                    animBuff.setFloatArray("a_tangent", tangentArray);
                    //calculate bitangents
                    bitangentArray = new float[tangentArray.length];
                    for (int i = 0; i < tangentArray.length; i += 3)
                    {
                        Vector3f tangent =
                            new Vector3f(tangentArray[i], tangentArray[i + 1], tangentArray[i + 2]);
                        Vector3f normal =
                            new Vector3f(normalArray[i], normalArray[i + 1], normalArray[i + 2]);
                        Vector3f bitangent = new Vector3f();
                        normal.cross(tangent, bitangent);
                        bitangentArray[i] = bitangent.x;
                        bitangentArray[i + 1] = bitangent.y;
                        bitangentArray[i + 2] = bitangent.z;
                    }
                    animBuff.setFloatArray("a_bitangent", bitangentArray);
                }
                morph.setBlendShape(blendShapeNum, animBuff);
                blendShapeNum++;
            }
            morph.update();
        }
        catch (IllegalArgumentException ex)
        {
            sceneObject.detachComponent(GVRMeshMorph.getComponentType());
        }
    }

    public GVRSkin processBones(GVRMesh mesh, List<AiBone> aiBones)
    {
        final int MAX_WEIGHTS = 4;
        GVRVertexBuffer vbuf = mesh.getVertexBuffer();
        int nverts = vbuf.getVertexCount();
        int n = nverts * MAX_WEIGHTS;
        float[] weights = new float[n];
        int[] indices = new int[n];
        int[] boneMap = new int[aiBones.size()];
        int boneIndex = -1;
        GVRSkin skin = new GVRSkin(mSkeleton);

        // Process bones
        Arrays.fill(weights, 0, n - 1,  0.0f);
        Arrays.fill(indices, 0, n - 1, 0);

        /*
         * Accumulate vertex weights and indices for all the bones
         * in this mesh. All vertices have four indices and four weights.
         * If a vertex has less than four infuences, the weight is 0.
         */
        for (AiBone aiBone : aiBones)
        {
            String boneName = aiBone.getName();
            int boneId = mSkeleton.getBoneIndex(boneName);

            if (boneId < 0)
            {
                Log.e("BONE", "Bone %s not found in skeleton", boneName);
                continue;
            }
            Log.e("BONE", "%d %s -> %d", boneId, boneName, boneIndex + 1);
            boneMap[++boneIndex] = boneId;
            List<AiBoneWeight> boneWeights = aiBone.getBoneWeights();
            for (AiBoneWeight weight : boneWeights)
            {
                int vertexId = weight.getVertexId() * MAX_WEIGHTS;
                int i;
                for (i = 0; i < MAX_WEIGHTS; ++i)
                {
                    int j = vertexId + i;
                    if (weights[j] == 0.0f)
                    {
                        indices[j] = boneIndex;
                        weights[j] = weight.getWeight();
                        break;
                    }
                }
                if (i >= MAX_WEIGHTS)
                {
                    Log.w(TAG, "Vertex %d (total %d) has too many bones", vertexId, nverts);
                }
            }
        }
        skin.setBoneMap(boneMap);
        /*
         * Normalize the weights for each vertex.
         * Sum the weights and divide by the sum.
         */
        for (int v = 0; v < nverts; ++v)
        {
            float t = 0.0f;
            String is = v + " ";
            String ws = "";
            for (int i = 0; i < MAX_WEIGHTS; ++i)
            {
                int j = (v * MAX_WEIGHTS) + i;
                t += weights[j];
                //is += " " + indices[j];
                //ws += " " + weights[j];
            }
            //Log.v("BONES", is + ws);
            if (t > 0.000001f)
            {
                for (int i = 0; i < MAX_WEIGHTS; ++i)
                {
                    weights[(v * MAX_WEIGHTS) + i] /= t;
                }
            }
        }
        vbuf.setFloatArray("a_bone_weights", weights);
        vbuf.setIntArray("a_bone_indices", indices);
        return skin;
    }


    private class BoneCollector implements GVRSceneObject.SceneVisitor
    {
        /**
         * List of node names in the order they are encountered
         * traversing the parents of the nodes before their children.
         * Only named nodes below the root which are animated and have
         * associated bones are in this list.
         */
        final List<String> mBoneNames = new ArrayList<>();
        private GVRSceneObject mRoot = null;

        public BoneCollector()
        {
        }

        public List<String> getBoneNames() { return mBoneNames; }

        @Override
        public boolean visit(GVRSceneObject obj)
        {
            String nodeName = obj.getName();

            if (!"".equals(nodeName))
            {
                AiBone aiBone = mBoneMap.get(nodeName);

                if (mBoneNames.contains(nodeName))    // duplicate bone ID
                {
                    Log.e("BONE", "Multiple bones with the same name: " + nodeName);
                    return true;
                }
                if (aiBone == null)
                {
                    GVRSceneObject parent = obj.getParent();

                    if (obj.getChildrenCount() == 0)
                    {
                        return true;
                    }
                    if (parent == null)
                    {
                        return true;
                    }
                    String parName = parent.getName();

                    if ("".equals(parName))
                    {
                        return true;
                    }
                    int parBoneId = mBoneNames.indexOf(parName);

                    if (parBoneId < 0)
                    {
                        return true;
                    }
                }
                int boneId = mBoneNames.size();
                mBoneNames.add(nodeName);
                if (mRoot == null)
                {
                    mRoot = obj;
                    Log.d("BONE", "Root bone %s id = %d", nodeName, boneId);
                }
                else if (mRoot.getParent() == obj.getParent())
                {
                    mRoot = mRoot.getParent();
                    mBoneNames.add(0, mRoot.getName());
                    Log.d("BONE", "Root bone %s id = %d", nodeName, mBoneNames.indexOf(mRoot.getName()));
                }
                Log.d("BONE", "Adding bone %s id = %d", nodeName, boneId);
            }
            return true;
        }
    };

    public void createAnimation(AiAnimation aiAnim, GVRSceneObject target, GVRAnimator animator)
    {
        Map<String, GVRAnimationChannel> animMap = new HashMap<>();
        float duration =  (float) (aiAnim.getDuration() / aiAnim.getTicksPerSecond());

        for (AiNodeAnim aiNodeAnim : aiAnim.getChannels())
        {
            String nodeName = aiNodeAnim.getNodeName();
            GVRAnimationChannel channel = createAnimChannel(aiNodeAnim, (float) aiAnim.getTicksPerSecond());

            animMap.put(nodeName, channel);
        }
        if (mSkeleton != null)
        {
            GVRSkeletonAnimation anim = new GVRSkeletonAnimation(aiAnim.getName(), target, duration);

            anim.setSkeleton(mSkeleton, null);
            attachBoneAnimations(anim, animMap);
            animator.addAnimation(anim);
        }
        /*
         * Any animation channels that are not part of the skeleton
         * are added separately as node animations (which just modify
         * a single node's matrix)
         */
        for (AiNodeAnim aiNodeAnim : aiAnim.getChannels())
        {
            String nodeName = aiNodeAnim.getNodeName();
            GVRAnimationChannel channel = animMap.get(nodeName);

            if (channel == null)
            {
                continue;
            }
            GVRSceneObject obj = target.getSceneObjectByName(nodeName);
            if (obj != null)
            {
                GVRNodeAnimation nodeAnim = new GVRNodeAnimation(nodeName, obj, duration, channel);
                animator.addAnimation(nodeAnim);
                Log.d("BONE", "Adding node animation for %s", nodeName);
            }
        }
    }

    /*
     * if there was a skinned mesh the bone map acts as a lookup
     * table that maps bone names to their corresponding AiBone objects.
     * The BoneCollector constructs the skeleton from the bone names in
     * the map and the scene nodes, attempting to connect bones
     * where there are gaps to produce a complete skeleton.
     */
    private void makeSkeleton(GVRSceneObject root)
    {
        if (!mBoneMap.isEmpty())
        {
            BoneCollector nodeProcessor = new BoneCollector();

            root.forAllDescendants(nodeProcessor);
            mSkeleton = new GVRSkeleton(root, nodeProcessor.getBoneNames());
            GVRPose bindPose = new GVRPose(mSkeleton);
            Matrix4f bindPoseMtx = new Matrix4f();
            GVRSceneObject skelRoot = mSkeleton.getOwnerObject().getParent();
            Matrix4f rootMtx = skelRoot.getTransform().getModelMatrix4f();

            rootMtx.invert();
            for (int boneId = 0; boneId < mSkeleton.getNumBones(); ++boneId)
            {
                String boneName = mSkeleton.getBoneName(boneId);
                AiBone aiBone = mBoneMap.get(boneName);
                GVRSceneObject bone = mSkeleton.getBone(boneId);

                if (aiBone != null)
                {
                    float[] matrixdata = aiBone.getOffsetMatrix(sWrapperProvider);

                    bindPoseMtx.set(matrixdata);
                    bindPoseMtx.invert();
                    bindPose.setWorldMatrix(boneId, bindPoseMtx);
                }
                else
                {
                    GVRTransform t = bone.getTransform();
                    Matrix4f mtx = t.getModelMatrix4f();

                    mtx.invert();
                    rootMtx.mul(mtx, mtx);
                    bindPose.setWorldMatrix(boneId, mtx);
                    Log.e("BONE", "no bind pose matrix for bone %s", boneName);
                }
            }
            mSkeleton.setBindPose(bindPose);
        }
    }

    private void attachBoneAnimations(GVRSkeletonAnimation skelAnim, Map<String, GVRAnimationChannel> animMap)
    {
        GVRPose bindPose = mSkeleton.getBindPose();
        Matrix4f bindPoseMtx = new Matrix4f();
        Vector3f vec = new Vector3f();
        final float EPSILON = 0.00001f;
        String boneName = mSkeleton.getBoneName(0);
        GVRAnimationChannel channel = animMap.get(boneName);
        AiBone aiBone;

        bindPose.getWorldMatrix(0, bindPoseMtx);
        bindPoseMtx.getScale(vec);
        if (channel != null)
        {
            skelAnim.addChannel(boneName, channel);
            animMap.remove(boneName);
            /*
             * This is required because of a bug in the FBX importer
             * which does not scale the animations to match the bind pose
             */
            bindPoseMtx.getScale(vec);
            float delta = vec.lengthSquared();
            delta = 3.0f - delta;
            if (Math.abs(delta) > EPSILON)
            {
                fixKeys(channel, vec);
            }
        }
        for (int boneId = 1; boneId < mSkeleton.getNumBones(); ++boneId)
        {
            boneName = mSkeleton.getBoneName(boneId);
            aiBone = mBoneMap.get(boneName);
            channel = animMap.get(boneName);

            if (channel != null)
            {
                if (aiBone != null)
                {
                    skelAnim.addChannel(boneName, channel);
                    animMap.remove(boneName);
                }
                else
                {
                    Log.e("BONE", "no bind pose matrix for bone %s", boneName);
                }
            }
        }
    }

    /*
     * Some FBX files are exported as centimeters. Assimp does not correctly compute the scale keys.
     * They should include the scaling from the bind pose since the animations are NOT relative
     * to the bind pose.
     */
    private void fixKeys(GVRAnimationChannel channel, Vector3f scaleFactor)
    {
        float[] temp = new float[3];
        for (int i = 0; i < channel.getNumPosKeys(); ++i)
        {
            float time = (float) channel.getPosKeyTime(i);
            channel.getPosKeyVector(i, temp);
            temp[0] *= scaleFactor.x;
            temp[1] *= scaleFactor.y;
            temp[2] *= scaleFactor.z;
            channel.setPosKeyVector(i, time, temp);
        }
        for (int i = 0; i < channel.getNumScaleKeys(); ++i)
        {
            float time = (float) channel.getScaleKeyTime(i);
            channel.getScaleKeyVector(i, temp);
            temp[0] *= scaleFactor.x;
            temp[1] *= scaleFactor.y;
            temp[2] *= scaleFactor.z;
            channel.setScaleKeyVector(i, time, temp);
        }
    }

    private GVRAnimationChannel createAnimChannel(AiNodeAnim aiNodeAnim, float ticksPerSec)
    {
        GVRAnimationChannel channel = new GVRAnimationChannel(aiNodeAnim.getNodeName(), aiNodeAnim.getNumPosKeys(),
                aiNodeAnim.getNumRotKeys(),  aiNodeAnim.getNumScaleKeys(),
                convertAnimationBehavior(aiNodeAnim.getPreState()),
                convertAnimationBehavior(aiNodeAnim.getPostState()));
        // Pos keys
        int i;
        float t;

        if (aiNodeAnim.getNumPosKeys() > 0)
        {
            float[] curpos = aiNodeAnim.getPosKeyVector(0, sWrapperProvider);
            int nextIndex = 1;

            t = (float) aiNodeAnim.getPosKeyTime(0) / ticksPerSec;
            channel.setPosKeyVector(0, t, curpos);
            for (i = 1; i < aiNodeAnim.getNumPosKeys(); ++i)
            {
                float[] pos = aiNodeAnim.getPosKeyVector(i, sWrapperProvider);
                if (!isEqual(pos, curpos))
                {
                    t = (float) aiNodeAnim.getPosKeyTime(i) / ticksPerSec;
                    channel.setPosKeyVector(nextIndex++, t, pos);
                    curpos = pos;
                }
            }
            channel.resizePosKeys(nextIndex);
        }

        if (aiNodeAnim.getNumRotKeys() > 0)
        {
            Quaternionf currot = aiNodeAnim.getRotKeyQuaternion(0, sWrapperProvider);
            int nextIndex = 1;

            t = (float) aiNodeAnim.getRotKeyTime(0) / ticksPerSec;
            channel.setRotKeyQuaternion(0, t, currot);
            for (i = 1; i < aiNodeAnim.getNumRotKeys(); ++i)
            {
                Quaternionf rot = aiNodeAnim.getRotKeyQuaternion(i, sWrapperProvider);
                if (!isEqual(rot, currot))
                {
                    t = (float) aiNodeAnim.getRotKeyTime(i) / ticksPerSec;
                    channel.setRotKeyQuaternion(nextIndex++, t, rot);
                    currot = rot;
                }
            }
            channel.resizeRotKeys(nextIndex);
        }

        if (aiNodeAnim.getNumScaleKeys() > 0)
        {
            int nextIndex = 1;
            float[] curscale = aiNodeAnim.getScaleKeyVector(0, sWrapperProvider);

            t = (float) aiNodeAnim.getScaleKeyTime(0) / ticksPerSec;
            channel.setScaleKeyVector(0, t, curscale);
            for (i = 1; i < aiNodeAnim.getNumScaleKeys(); ++i)
            {
                float[] scale = aiNodeAnim.getScaleKeyVector(i, sWrapperProvider);

                if (!isEqual(scale, curscale))
                {
                    t = (float) aiNodeAnim.getScaleKeyTime(i) / ticksPerSec;
                    channel.setScaleKeyVector(nextIndex++, t, scale);
                }
            }
            channel.resizeScaleKeys(nextIndex);
        }
        return channel;
    }

    private boolean isEqual(float[] arr1, float[] arr2)
    {
        final float EPSILON = 0.0001f;

        for (int i = 0; i < arr1.length; ++i)
        {
            if (Math.abs(arr2[i] - arr1[i]) > EPSILON)
            {
                return false;
            }
        }
        return true;
    }

    private boolean isEqual(Quaternionf q1, Quaternionf q2)
    {
        final float EPSILON = 0.00001f;

        if (Math.abs(q1.x - q2.x) > EPSILON) return false;
        if (Math.abs(q1.y - q2.y) > EPSILON) return false;
        if (Math.abs(q1.z - q2.z) > EPSILON) return false;
        if (Math.abs(q1.w - q2.w) > EPSILON) return false;
        return true;
    }

    private GVRAnimationBehavior convertAnimationBehavior(AiAnimBehavior behavior)
    {
        switch (behavior)
        {
            case DEFAULT:
                return GVRAnimationBehavior.DEFAULT;
            case CONSTANT:
                return GVRAnimationBehavior.CONSTANT;
            case LINEAR:
                return GVRAnimationBehavior.LINEAR;
            case REPEAT:
                return GVRAnimationBehavior.REPEAT;
            default:
                // Unsupported setting
                Log.e(TAG, "Cannot convert animation behavior: %s", behavior);
                return GVRAnimationBehavior.DEFAULT;
        }
    }

    public Set<AiPostProcessSteps> toJassimpSettings(EnumSet<GVRImportSettings> settings) {
        Set<AiPostProcessSteps> output = new HashSet<AiPostProcessSteps>();

        for (GVRImportSettings setting : settings) {
            AiPostProcessSteps aiSetting = fromGVRSetting(setting);
            if (aiSetting != null) {
                output.add(aiSetting);
            }
        }

        return output;
    }

    public AiPostProcessSteps fromGVRSetting(GVRImportSettings setting) {
        switch (setting) {
            case CALCULATE_TANGENTS:
                return AiPostProcessSteps.CALC_TANGENT_SPACE;
            case JOIN_IDENTICAL_VERTICES:
                return AiPostProcessSteps.JOIN_IDENTICAL_VERTICES;
            case TRIANGULATE:
                return AiPostProcessSteps.TRIANGULATE;
            case CALCULATE_NORMALS:
                return AiPostProcessSteps.GEN_NORMALS;
            case CALCULATE_SMOOTH_NORMALS:
                return AiPostProcessSteps.GEN_SMOOTH_NORMALS;
            case LIMIT_BONE_WEIGHT:
                return AiPostProcessSteps.LIMIT_BONE_WEIGHTS;
            case IMPROVE_VERTEX_CACHE_LOCALITY:
                return AiPostProcessSteps.IMPROVE_CACHE_LOCALITY;
            case SORTBY_PRIMITIVE_TYPE:
                return AiPostProcessSteps.SORT_BY_PTYPE;
            case OPTIMIZE_MESHES:
                return AiPostProcessSteps.OPTIMIZE_MESHES;
            case OPTIMIZE_GRAPH:
                return AiPostProcessSteps.OPTIMIZE_GRAPH;
            case FLIP_UV:
                return AiPostProcessSteps.FLIP_UVS;
            case START_ANIMATIONS:
                return null;
            case NO_ANIMATION:
            case NO_LIGHTING:
            case NO_TEXTURING:
                return null;
            default:
                // Unsupported setting
                Log.e(TAG, "Unsupported setting %s", setting);
                return null;
        }
    }

    public void processScene(GVRAssetLoader.AssetRequest request, final GVRSceneObject model, AiScene scene)
    {
        Hashtable<String, GVRLight> lightList = new Hashtable<String, GVRLight>();
        EnumSet<GVRImportSettings> settings = request.getImportSettings();
        boolean doAnimation = !settings.contains(GVRImportSettings.NO_ANIMATION);
        GVRSceneObject modelParent = model.getParent();

        if (modelParent != null)
        {
            modelParent.removeChildObject(model);
        }
        mScene = scene;
        mContext = model.getGVRContext();
        if (scene == null)
        {
            return;
        }
        GVRSceneObject camera = makeCamera();
        if (camera != null)
        {
            model.addChildObject(camera);
        }
        if (!settings.contains(GVRImportSettings.NO_LIGHTING))
        {
            importLights(scene.getLights(), lightList);
        }
        mMeshes = new GVRMesh[scene.getNumMeshes()];
        mMaterials = new GVRMaterial[scene.getNumMaterials()];

        traverseGraph(model, scene.getSceneRoot(sWrapperProvider), lightList);
        makeSkeleton(model);
        if (doAnimation)
        {
            processAnimations(model, scene, settings.contains(GVRImportSettings.START_ANIMATIONS));
        }
        for (Map.Entry<GVRSceneObject, Integer> entry : mNodeMap.entrySet())
        {
            GVRSceneObject obj = entry.getKey();
            int meshId = entry.getValue();

            if (meshId >= 0)
            {
                processMesh(request, obj, meshId);
            }
        }
        if (modelParent != null)
        {
            modelParent.addChildObject(model);
        }
    }

    private GVRAnimator processAnimations(GVRSceneObject model, AiScene scene, boolean startAnimations)
    {
        List<AiAnimation> animations = scene.getAnimations();
        if (animations.size() > 0)
        {
            GVRAnimator animator = new GVRAnimator(mContext, startAnimations);
            model.attachComponent(animator);
            for (AiAnimation aiAnim : scene.getAnimations())
            {
                createAnimation(aiAnim, model, animator);
            }
            return animator;
        }
        return null;
    }

    private GVRSceneObject makeCamera()
    {
        List<AiCamera> cameras = mScene.getCameras();
        if (cameras.size() == 0)
        {
            return null;
        }
        GVRSceneObject mainCamera = new GVRSceneObject(mContext);
        GVRCameraRig cameraRig = GVRCameraRig.makeInstance(mContext);
        AiCamera aiCam = cameras.get(0);
        float[] up = (float[]) aiCam.getUp(Jassimp.BUILTIN);
        float[] fwd = (float[]) aiCam.getLookAt(Jassimp.BUILTIN);
        float[] pos = (float[]) aiCam.getPosition(Jassimp.BUILTIN);
        Matrix4f mtx = new Matrix4f();

        mtx.setLookAt(pos[0], pos[1], pos[2],
                pos[0] + fwd[0], pos[1] + fwd[1], pos[2] + fwd[2],
                up[0], up[1], up[2]);
        mainCamera.setName("MainCamera");
        mainCamera.getTransform().setModelMatrix(mtx);
        cameraRig.setNearClippingDistance(aiCam.getClipPlaneNear());
        cameraRig.setFarClippingDistance(aiCam.getClipPlaneFar());
        mainCamera.attachComponent(cameraRig);
        return mainCamera;
    }

    private void traverseGraph(GVRSceneObject parent, AiNode node, Hashtable<String, GVRLight> lightlist)
    {
        GVRSceneObject sceneObject = new GVRSceneObject(mContext);
        final int[] nodeMeshes = node.getMeshes();
        String nodeName = node.getName();
        AiNode aiChild = null;

        mNodeMap.put(sceneObject, -1);
        sceneObject.setName(nodeName);
        attachLights(lightlist, sceneObject);
        parent.addChildObject(sceneObject);
        if (node.getTransform(sWrapperProvider) != null)
        {
            float[] matrix = node.getTransform(sWrapperProvider);
            sceneObject.getTransform().setModelMatrix(matrix);
        }

        if (node.getNumMeshes() == 1)
        {
            Integer meshId = nodeMeshes[0];
            if ("".equals(nodeName))
            {
                if ((mNodeMap.get(parent) == null) ||
                    ((aiChild = handleNoName(node, sceneObject)) == null))
                {
                    nodeName = "mesh";
                    sceneObject.setName(nodeName + "-" + meshId);
                }
                else
                {
                    node = aiChild;
                }
            }
            mNodeMap.put(sceneObject, meshId);
            findBones(mScene.getMeshes().get(meshId));
        }
        else if (node.getNumMeshes() > 1)
        {
            for (Integer i = 0; i < node.getNumMeshes(); i++)
            {
                int meshId = nodeMeshes[i];
                GVRSceneObject child = new GVRSceneObject(mContext);
                child.setName(nodeName + "-" + meshId);
                sceneObject.addChildObject(child);
                mNodeMap.put(child, meshId);
                findBones(mScene.getMeshes().get(meshId));
            }
        }
        else if ("".equals(nodeName) &&
                ((aiChild = handleNoName(node, sceneObject)) != null))
        {
            node = aiChild;
        }
        for (AiNode child : node.getChildren())
        {
            traverseGraph(sceneObject, child, lightlist);
        }
    }

    private AiNode handleNoName(AiNode ainode, GVRSceneObject gvrnode)
    {
        if (ainode.getNumChildren() > 1)
        {
            return null;
        }
        AiNode aichild = ainode.getChildren().get(0);
        String childName = aichild.getName();

        if ("".equals(childName))
        {
            return null;
        }
        if (aichild.getNumMeshes() > 0)
        {
            return null;
        }
        gvrnode.setName(childName);
        float[] matrix = aichild.getTransform(sWrapperProvider);
        Matrix4f childMtx = new Matrix4f();
        Matrix4f parMtx = gvrnode.getTransform().getLocalModelMatrix4f();
        childMtx.set(matrix);
        parMtx.mul(childMtx);
        gvrnode.getTransform().setModelMatrix(parMtx);
        return aichild;
    }

    private void findBones(AiMesh aiMesh)
    {
        for (AiBone aiBone : aiMesh.getBones())
        {
            String boneName = aiBone.getName();

            if (mBoneMap.get(boneName) == null)
            {
                mBoneMap.put(aiBone.getName(), aiBone);
                Log.e("BONE", "Adding bone %s", boneName);
            }
        }
    }

    private void attachLights(Hashtable<String, GVRLight> lightlist, GVRSceneObject sceneObject)
    {
        String name = sceneObject.getName();
        if ("".equals(name))
        {
            return;
        }
        GVRLight light =  lightlist.get(name);
        if (light != null)
        {
            Quaternionf q = new Quaternionf();
            q.rotationX((float) -Math.PI / 2.0f);
            q.normalize();
            light.setDefaultOrientation(q);
            sceneObject.attachLight(light);
        }
    }

    /**
     * Helper method to create a new {@link GVRSceneObject} with a given mesh
     *
     * @param assetRequest
     *            GVRAssetRequest containing the original request to load the model
     *
     * @param sceneObject
     *            The GVRSceneObject to process
     *
     * @param meshId
     *            The index of the assimp mesh in the AiScene mesh list
     */
    private void processMesh(
            GVRAssetLoader.AssetRequest assetRequest,
            GVRSceneObject sceneObject,
            int meshId)
    {
        EnumSet<GVRImportSettings> settings = assetRequest.getImportSettings();
        AiMesh aiMesh = mScene.getMeshes().get(meshId);
        GVRMesh mesh = mMeshes[meshId];
        GVRMaterial gvrMaterial = mMaterials[aiMesh.getMaterialIndex()];

        if (mesh == null)
        {
            mesh = createMesh(mContext, aiMesh, settings);
            mMeshes[meshId] = mesh;
            if (aiMesh.hasBones() && (mSkeleton != null))
            {
                GVRSkin skin = processBones(mesh, aiMesh.getBones());
                if (skin != null)
                {
                    sceneObject.attachComponent(skin);
                }
            }
        }
        else
        {
            Log.v("BONE", "instancing mesh %s", sceneObject.getName());
        }
        if (gvrMaterial == null)
        {
            AiMaterial material = mScene.getMaterials().get(aiMesh.getMaterialIndex());
            gvrMaterial = processMaterial(assetRequest, material, aiMesh);
            mMaterials[aiMesh.getMaterialIndex()] = gvrMaterial;
        }
        GVRRenderData renderData = new GVRRenderData(mContext, gvrMaterial);

        renderData.setMesh(mesh);
        if (settings.contains(GVRImportSettings.NO_LIGHTING))
        {
            renderData.disableLight();
        }
        sceneObject.attachRenderData(renderData);
        setMeshMorphComponent(mesh, sceneObject, aiMesh);
    }

    private static final Map<AiTextureType, String> textureMap;
    static
    {
        textureMap = new HashMap<AiTextureType, String>();
        textureMap.put(AiTextureType.DIFFUSE,"diffuse");
        textureMap.put(AiTextureType.SPECULAR,"specular");
        textureMap.put(AiTextureType.AMBIENT,"ambient");
        textureMap.put(AiTextureType.EMISSIVE,"emissive");
        textureMap.put(AiTextureType.HEIGHT,"height");
        textureMap.put(AiTextureType.NORMALS,"normal");
        textureMap.put(AiTextureType.SHININESS,"shininess");
        textureMap.put(AiTextureType.OPACITY,"opacity");
        textureMap.put(AiTextureType.DISPLACEMENT,"displacement");
        textureMap.put(AiTextureType.LIGHTMAP,"lightmap");
        textureMap.put(AiTextureType.REFLECTION,"reflection");
        textureMap.put(AiTextureType.UNKNOWN, "metallicRoughness");
    }

    private static final Map<AiTextureMapMode, GVRTextureParameters.TextureWrapType> wrapModeMap;
    static
    {
        wrapModeMap = new HashMap<AiTextureMapMode, GVRTextureParameters.TextureWrapType>();
        wrapModeMap.put(AiTextureMapMode.WRAP, GVRTextureParameters.TextureWrapType.GL_REPEAT );
        wrapModeMap.put(AiTextureMapMode.CLAMP, GVRTextureParameters.TextureWrapType.GL_CLAMP_TO_EDGE );
        wrapModeMap.put(AiTextureMapMode.MIRROR, GVRTextureParameters.TextureWrapType.GL_MIRRORED_REPEAT );
        wrapModeMap.put(AiTextureMapMode.GL_REPEAT, GVRTextureParameters.TextureWrapType.GL_REPEAT );
        wrapModeMap.put(AiTextureMapMode.GL_CLAMP, GVRTextureParameters.TextureWrapType.GL_CLAMP_TO_EDGE );
        wrapModeMap.put(AiTextureMapMode.GL_MIRRORED_REPEAT, GVRTextureParameters.TextureWrapType.GL_MIRRORED_REPEAT );
    }

    private static final Map<Integer, GVRTextureParameters.TextureFilterType> filterMap;
    static
    {
        filterMap = new HashMap<Integer, GVRTextureParameters.TextureFilterType>();
        filterMap.put(GLES20.GL_LINEAR, GVRTextureParameters.TextureFilterType.GL_LINEAR);
        filterMap.put(GLES20.GL_NEAREST, GVRTextureParameters.TextureFilterType.GL_NEAREST);
        filterMap.put(GLES20.GL_NEAREST_MIPMAP_NEAREST, GVRTextureParameters.TextureFilterType.GL_NEAREST_MIPMAP_NEAREST);
        filterMap.put(GLES20.GL_NEAREST_MIPMAP_LINEAR, GVRTextureParameters.TextureFilterType.GL_NEAREST_MIPMAP_LINEAR);
        filterMap.put(GLES20.GL_LINEAR_MIPMAP_NEAREST, GVRTextureParameters.TextureFilterType.GL_LINEAR_MIPMAP_NEAREST);
        filterMap.put(GLES20.GL_LINEAR_MIPMAP_LINEAR, GVRTextureParameters.TextureFilterType.GL_LINEAR_MIPMAP_LINEAR);
    }

    private GVRMaterial processMaterial(
            GVRAssetLoader.AssetRequest assetRequest,
            AiMaterial aiMaterial,
            AiMesh aiMesh)
    {
        EnumSet<GVRImportSettings> settings = assetRequest.getImportSettings();
        GVRMaterial gvrMaterial = createMaterial(aiMaterial, settings);
        AiColor diffuseColor = aiMaterial.getDiffuseColor(sWrapperProvider);
        float opacity = diffuseColor.getAlpha();

        if (!settings.contains(GVRImportSettings.NO_TEXTURING))
        {
            loadTextures(assetRequest, aiMaterial, gvrMaterial, aiMesh);
        }
        if (settings.contains(GVRImportSettings.NO_LIGHTING))
        {
            if (aiMaterial.getOpacity() > 0)
            {
                opacity *= aiMaterial.getOpacity();
            }
            gvrMaterial.setVec3("u_color",
                    diffuseColor.getRed(),
                    diffuseColor.getGreen(),
                    diffuseColor.getBlue());
            gvrMaterial.setFloat("u_opacity", opacity);
        }
        else
        {
            /* Diffuse color & Opacity */
            if (aiMaterial.getOpacity() > 0)
            {
                opacity *= aiMaterial.getOpacity();
            }
            gvrMaterial.setVec4("diffuse_color",diffuseColor.getRed(),
                    diffuseColor.getGreen(), diffuseColor.getBlue(), opacity);

            /* Specular color */
            AiColor specularColor = aiMaterial.getSpecularColor(sWrapperProvider);
            gvrMaterial.setSpecularColor(specularColor.getRed(),
                    specularColor.getGreen(), specularColor.getBlue(),
                    specularColor.getAlpha());


            /* Ambient color */
            AiColor ambientColor = aiMaterial.getAmbientColor(sWrapperProvider);
            if (gvrMaterial.hasUniform("ambient_color"))
            {
                gvrMaterial.setAmbientColor(ambientColor.getRed(),
                        ambientColor.getGreen(), ambientColor.getBlue(),
                        ambientColor.getAlpha());
            }


            /* Emissive color */
            AiColor emissiveColor = aiMaterial.getEmissiveColor(sWrapperProvider);
            gvrMaterial.setVec4("emissive_color", emissiveColor.getRed(),
                    emissiveColor.getGreen(), emissiveColor.getBlue(),
                    emissiveColor.getAlpha());
        }

        /* Specular Exponent */
        float specularExponent = aiMaterial.getShininess();
        gvrMaterial.setSpecularExponent(specularExponent);
        return gvrMaterial;
    }

    private GVRMaterial createMaterial(AiMaterial material, EnumSet<GVRImportSettings> settings)
    {
        boolean layered = false;
        GVRShaderId shaderType;

        for (final AiTextureType texType : AiTextureType.values())
        {
            if (texType != AiTextureType.UNKNOWN)
            {
                if (material.getNumTextures(texType) > 1)
                {
                    layered = true;
                }
            }
        }
        if (!settings.contains(GVRImportSettings.NO_LIGHTING))
        {
            try
            {
                boolean glosspresent = material.getSpecularGlossinessUsage();
                shaderType = new GVRShaderId(GVRPBRShader.class);
                GVRMaterial m = new GVRMaterial(mContext, shaderType);

                //use specular glossiness workflow, if present
                if (glosspresent)
                {
                    AiColor diffuseFactor = material.getDiffuseColor(sWrapperProvider);
                    AiColor specularFactor = material.getSpecularColor(sWrapperProvider);
                    //gltf2importer.cpp in the assimp lib defines shininess as glossiness_factor * 1000.0f
                    float glossinessFactor = material.getShininess() / 1000.0f;

                    m.setDiffuseColor(diffuseFactor.getRed(), diffuseFactor.getGreen(), diffuseFactor.getBlue(), diffuseFactor.getAlpha());
                    m.setSpecularColor(specularFactor.getRed(), specularFactor.getGreen(), specularFactor.getBlue(), specularFactor.getAlpha());
                    m.setFloat("glossinessFactor", glossinessFactor);
                }
                else
                {
                    float metallic = material.getMetallic();
                    float roughness = material.getRoughness();
                    AiColor baseColorFactor = material.getDiffuseColor(sWrapperProvider);

                    m.setFloat("roughness", roughness);
                    m.setFloat("metallic", metallic);
                    m.setDiffuseColor(baseColorFactor.getRed(), baseColorFactor.getGreen(), baseColorFactor.getBlue(), baseColorFactor.getAlpha());
                }

                Bitmap bitmap = BitmapFactory.decodeResource(
                        mContext.getContext().getResources(), R.drawable.brdflookup);
                GVRTexture brdfLUTtex = new GVRTexture(mContext);
                brdfLUTtex.setImage(new GVRBitmapImage(mContext, bitmap));
                m.setTexture("brdfLUTTexture", brdfLUTtex);
                return m;
            }
            catch (IllegalArgumentException e)
            {
                shaderType = GVRMaterial.GVRShaderType.Phong.ID;
            }
            if (layered)
            {
                shaderType = GVRMaterial.GVRShaderType.PhongLayered.ID;
            }
        }
        else
        {
            shaderType = GVRMaterial.GVRShaderType.Texture.ID;
        }
        return new GVRMaterial(mContext, shaderType);
    }

    private void loadTexture(GVRAssetLoader.AssetRequest assetRequest,
                             final AiMaterial aimtl, final GVRMaterial gvrmtl,
                             final AiTextureType texType, int texIndex,
                             int uvIndex)
    {
        int blendop = aimtl.getTextureOp(texType, texIndex).ordinal();
        String typeName = textureMap.get(texType);
        String textureKey = typeName + "Texture";
        String texCoordKey = "a_texcoord";
        String shaderKey = typeName + "_coord";
        final String texFileName = aimtl.getTextureFile(texType, texIndex);
        final boolean usingPBR = (gvrmtl.getShaderType() == mContext.getShaderManager().getShaderType(GVRPBRShader.class));

        if (uvIndex > 0)
        {
            texCoordKey += uvIndex;
        }
        if (texIndex > 1)
        {
            assetRequest.onModelError(mContext, "Layering only supported for two textures, ignoring " + texFileName, mFileName);
            return;
        }
        if (texIndex > 0)
        {
            if (usingPBR)
            {
                return;
            }
            textureKey += texIndex;
            shaderKey += texIndex;
            gvrmtl.setInt(textureKey + "_blendop", blendop);
        }
        GVRTextureParameters texParams = new GVRTextureParameters(mContext);
        texParams.setWrapSType(wrapModeMap.get(aimtl.getTextureMapModeU(texType, texIndex)));
        texParams.setWrapTType(wrapModeMap.get(aimtl.getTextureMapModeV(texType, texIndex)));
        texParams.setMinFilterType(filterMap.get(aimtl.getTextureMinFilter(texType, texIndex)));
        texParams.setMagFilterType(filterMap.get(aimtl.getTextureMagFilter(texType, texIndex)));

        GVRTexture gvrTex = new GVRTexture(mContext, texParams);
        GVRAssetLoader.TextureRequest texRequest;

        gvrTex.setTexCoord(texCoordKey, shaderKey);
        gvrmtl.setTexture(textureKey, gvrTex);
        if (!usingPBR && typeName.equals("lightmap"))
        {
            gvrmtl.setVec2("u_lightmap_scale", 1, 1);
            gvrmtl.setVec2("u_lightmap_offset", 0, 0);
        }

        if (texFileName.startsWith("*"))
        {
            AiTexture tex = null;
            try
            {
                int embeddedIndex = parseInt(texFileName.substring(1));
                tex = mScene.getTextures().get(embeddedIndex);
                texRequest = new GVRAssetLoader.TextureRequest(assetRequest, gvrTex, mFileName + texFileName);
                assetRequest.loadEmbeddedTexture(texRequest, tex);
            }
            catch (NumberFormatException | IndexOutOfBoundsException ex)
            {
                assetRequest.onModelError(mContext, ex.getMessage(), mFileName);
            }
            catch (IOException ex2)
            {
                assetRequest.onTextureError(mContext, ex2.getMessage(), mFileName);
            }
        }
        else
        {
            texRequest = new GVRAssetLoader.TextureRequest(assetRequest, gvrTex, texFileName);
            assetRequest.loadTexture(texRequest);
        }
    }

    private void loadTextures(GVRAssetLoader.AssetRequest assetRequest, AiMaterial aimtl, final GVRMaterial gvrmtl, final AiMesh aimesh)
    {
        for (final AiTextureType texType : AiTextureType.values())
        {
            for (int i = 0; i < aimtl.getNumTextures(texType); ++i)
            {
                final String texFileName = aimtl.getTextureFile(texType, i);

                if (!"".equals(texFileName))
                {
                    int uvIndex = aimtl.getTextureUVIndex(texType, i);
                    if (!aimesh.hasTexCoords(uvIndex))
                    {
                        uvIndex = 0;
                    }
                    loadTexture(assetRequest, aimtl, gvrmtl, texType, i, uvIndex);
                }
            }
        }
    }

    private void importLights(List<AiLight> lights, Hashtable<String, GVRLight> lightlist)
    {
        for (AiLight light: lights)
        {
            GVRLight l;
            AiLightType type = light.getType();
            String name = light.getName();

            if (type == AiLightType.DIRECTIONAL)
            {
                l = new GVRDirectLight(mContext);
            }
            else if (type == AiLightType.POINT)
            {
                l = new GVRPointLight(mContext);
            }
            else if (type == AiLightType.SPOT)
            {
                float outerAngleRadians = light.getAngleOuterCone();
                float innerAngleRadians = light.getAngleInnerCone();
                GVRSpotLight gvrLight = new GVRSpotLight(mContext);

                if (innerAngleRadians == 0.0f)
                {
                    innerAngleRadians = outerAngleRadians / 1.5f;
                }
                gvrLight.setInnerConeAngle((float) Math.toDegrees(innerAngleRadians));
                gvrLight.setOuterConeAngle((float) Math.toDegrees(outerAngleRadians));
                l = gvrLight;
            }
            else
            {
                continue;
            }
            lightlist.put(name, l);
            org.gearvrf.jassimp.AiColor ambientCol = light.getColorAmbient(sWrapperProvider);
            org.gearvrf.jassimp.AiColor diffuseCol = light.getColorDiffuse(sWrapperProvider);
            org.gearvrf.jassimp.AiColor specular = light.getColorSpecular(sWrapperProvider);
            float[] c = new float[3];
            getColor(ambientCol, c);
            l.setVec4("ambient_intensity", c[0], c[1], c[2], 1.0f);
            getColor(diffuseCol, c);
            l.setVec4("diffuse_intensity", c[0], c[1], c[2], 1.0f);
            getColor(specular, c);
            l.setVec4("specular_intensity", c[0], c[1], c[2], 1.0f);
            if ((l instanceof GVRPointLight) || (l instanceof GVRSpotLight))
            {
                setAttenuation(l, light);
            }
        }
    }

    private void setAttenuation(GVRLight gvrLight, AiLight assimpLight)
    {
        float aconstant = assimpLight.getAttenuationConstant();
        float alinear = assimpLight.getAttenuationLinear();
        float aquad = assimpLight.getAttenuationQuadratic();

        if (Double.isInfinite(alinear))
        {
            alinear = 1.0f;
        }
        if (Double.isInfinite(aquad))
        {
            aquad = 1.0f;
        }
        if ((aconstant + aquad + alinear) == 0.0f)
        {
            aconstant = 1.0f;
        }
        gvrLight.setFloat("attenuation_constant", aconstant);
        gvrLight.setFloat("attenuation_linear", alinear);
        gvrLight.setFloat("attenuation_quadratic", aquad);
    }

    private void getColor(AiColor c, float[] color)
    {
        color[0] = c.getRed();
        color[1] = c.getGreen();
        color[2] = c.getBlue();
        float scale = max(max(color[0], color[1]), color[2]);
        if (scale > 1)
        {
            color[0] /= scale;
            color[1] /= scale;
            color[2] /= scale;
        }
    }
}<|MERGE_RESOLUTION|>--- conflicted
+++ resolved
@@ -172,15 +172,11 @@
             Vector3f normal = new Vector3f();
             Vector3f bitangent = new Vector3f();
 
-<<<<<<< HEAD
             tangentsArray = new float[tangentBuffer.capacity()];
             tangentBuffer.get(tangentsArray, 0, tangentBuffer.capacity());
             bitangentsArray = new float[tangentsArray.length];
             vertexDescriptor += " float3 a_tangent float3 a_bitangent";
             for(int i = 0; i < tangentsArray.length; i += 3)
-=======
-            for (int i = 0; i < tangentsArray.length; i += 3)
->>>>>>> 7700aefe
             {
                 tangent.set(tangentsArray[i], tangentsArray[i + 1], tangentsArray[i + 2]);
                 normal.set(normalsArray[i], normalsArray[i + 1], normalsArray[i + 2]);
