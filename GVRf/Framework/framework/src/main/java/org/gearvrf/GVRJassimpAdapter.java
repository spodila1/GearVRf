--- conflicted
+++ resolved
@@ -133,7 +133,6 @@
         // Normals
         if (doLighting)
         {
-
             FloatBuffer normalsBuffer = aiMesh.getNormalBuffer();
             if (normalsBuffer != null)
             {
@@ -142,17 +141,7 @@
                 normalsArray = new float[normalsBuffer.capacity()];
                 normalsBuffer.get(normalsArray, 0, normalsBuffer.capacity());
             }
-
-        }
-
-
-
-
-
-
-
-
-
+        }
         for(int c = 0; c < MAX_VERTEX_COLORS; c++)
         {
             FloatBuffer fbuf = aiMesh.getColorBuffer(c);
@@ -273,12 +262,8 @@
         return mesh;
     }
 
-<<<<<<< HEAD
-    public GVRSkin processBones(GVRMesh mesh, List<AiBone> aiBones)
-=======
     public void setMeshMorphComponent(GVRMesh mesh, GVRSceneObject sceneObject, AiMesh aiMesh)
     {
-
         int nAnimationMeshes = aiMesh.getAnimationMeshes().size();
         if(nAnimationMeshes == 0)
             return;
@@ -339,12 +324,10 @@
             morph.setBlendShape(blendShapeNum, animBuff);
             blendShapeNum++;
         }
-
         morph.update();
     }
 
-    public void processBones(GVRMesh mesh, List<AiBone> aiBones)
->>>>>>> 56e8d4bc
+    public GVRSkin processBones(GVRMesh mesh, List<AiBone> aiBones)
     {
         final int MAX_WEIGHTS = 4;
         GVRVertexBuffer vbuf = mesh.getVertexBuffer();
@@ -703,7 +686,6 @@
                 convertAnimationBehavior(aiNodeAnim.getPostState()));
         // Pos keys
         int i;
-<<<<<<< HEAD
         float t;
 
         if (aiNodeAnim.getNumPosKeys() > 0)
@@ -764,25 +746,6 @@
                 }
             }
             channel.resizeScaleKeys(nextIndex);
-=======
-        Quaternionf q = new Quaternionf();
-        for (i = 0; i < aiNodeAnim.getNumPosKeys(); ++i) {
-            float[] pos = aiNodeAnim.getPosKeyVector(i, sWrapperProvider);
-            node.setPosKeyVector(i, (float)aiNodeAnim.getPosKeyTime(i), pos);
-        }
-
-        // Rot keys
-        for (i = 0; i < aiNodeAnim.getNumRotKeys(); ++i) {
-            q = aiNodeAnim.getRotKeyQuaternion(i, sWrapperProvider);
-            float[] rot = new float[] { q.x, q.y, q.z, q.w };
-            node.setRotKeyQuaternion(i, (float)aiNodeAnim.getRotKeyTime(i), rot);
-        }
-
-        // Scale keys
-        for (i = 0; i < aiNodeAnim.getNumScaleKeys(); ++i) {
-            float[] scale = aiNodeAnim.getScaleKeyVector(i, sWrapperProvider);
-            node.setScaleKeyVector(i, (float)aiNodeAnim.getScaleKeyTime(i), scale);
->>>>>>> 56e8d4bc
         }
         return channel;
     }
@@ -801,7 +764,6 @@
         return true;
     }
 
-<<<<<<< HEAD
     private boolean isEqual(Quaternionf q1, Quaternionf q2)
     {
         final float EPSILON = 0.00001f;
@@ -829,22 +791,6 @@
             // Unsupported setting
             Log.e(TAG, "Cannot convert animation behavior: %s", behavior);
             return GVRAnimationBehavior.DEFAULT;
-=======
-    private GVRAnimationBehavior convertAnimationBehavior(AiAnimBehavior behavior) {
-        switch (behavior) {
-            case DEFAULT:
-                return GVRAnimationBehavior.DEFAULT;
-            case CONSTANT:
-                return GVRAnimationBehavior.CONSTANT;
-            case LINEAR:
-                return GVRAnimationBehavior.LINEAR;
-            case REPEAT:
-                return GVRAnimationBehavior.REPEAT;
-            default:
-                // Unsupported setting
-                Log.e(TAG, "Cannot convert animation behavior: %s", behavior);
-                return GVRAnimationBehavior.DEFAULT;
->>>>>>> 56e8d4bc
         }
     }
 
@@ -1079,11 +1025,7 @@
                 mBoneMap.put(aiBone.getName(), aiBone);
                 Log.e("BONE", "Adding bone %s", boneName);
             }
-<<<<<<< HEAD
-        }
-=======
-        });
->>>>>>> 56e8d4bc
+        }
     }
 
     private void attachLights(Hashtable<String, GVRLight> lightlist, GVRSceneObject sceneObject)
@@ -1110,19 +1052,8 @@
      * @param assetRequest
      *            GVRAssetRequest containing the original request to load the model
      *
-<<<<<<< HEAD
      * @param sceneObject
      *            The GVRSceneObject to process
-=======
-     * @param node
-     *            A reference to the AiNode for which we want to recurse all its
-     *            children and meshes.
-     *
-     * @param aiMesh
-     *            The assimp mesh
-     **
-     * @return The new {@link GVRSceneObject} with the input mesh for the node {@linknode}
->>>>>>> 56e8d4bc
      *
      * @param meshId
      *            The index of the assimp mesh in the AiScene mesh list
@@ -1149,51 +1080,10 @@
                     sceneObject.attachComponent(skin);
                 }
             }
-<<<<<<< HEAD
         }
         else
         {
             Log.v("BONE", "instancing mesh %s", sceneObject.getName());
-=======
-            meshMaterial.setVec3("u_color",
-                    diffuseColor.getRed(),
-                    diffuseColor.getGreen(),
-                    diffuseColor.getBlue());
-            meshMaterial.setFloat("u_opacity", opacity);
-        }
-        else
-        {
-            /* Diffuse color & Opacity */
-            if (material.getOpacity() > 0)
-            {
-                opacity *= material.getOpacity();
-            }
-            meshMaterial.setVec4("diffuse_color",diffuseColor.getRed(),
-                    diffuseColor.getGreen(), diffuseColor.getBlue(), opacity);
-
-            /* Specular color */
-            AiColor specularColor = material.getSpecularColor(sWrapperProvider);
-            meshMaterial.setSpecularColor(specularColor.getRed(),
-                    specularColor.getGreen(), specularColor.getBlue(),
-                    specularColor.getAlpha());
-
-
-            /* Ambient color */
-            AiColor ambientColor = material.getAmbientColor(sWrapperProvider);
-            if (meshMaterial.hasUniform("ambient_color"))
-            {
-                meshMaterial.setAmbientColor(ambientColor.getRed(),
-                        ambientColor.getGreen(), ambientColor.getBlue(),
-                        ambientColor.getAlpha());
-            }
-
-
-            /* Emissive color */
-            AiColor emissiveColor = material.getEmissiveColor(sWrapperProvider);
-            meshMaterial.setVec4("emissive_color", emissiveColor.getRed(),
-                    emissiveColor.getGreen(), emissiveColor.getBlue(),
-                    emissiveColor.getAlpha());
->>>>>>> 56e8d4bc
         }
         if (gvrMaterial == null)
         {
@@ -1203,23 +1093,13 @@
         }
         GVRRenderData renderData = new GVRRenderData(mContext, gvrMaterial);
 
-<<<<<<< HEAD
         renderData.setMesh(mesh);
         if (settings.contains(GVRImportSettings.NO_LIGHTING))
         {
             renderData.disableLight();
         }
         sceneObject.attachRenderData(renderData);
-=======
-        /* Specular Exponent */
-        float specularExponent = material.getShininess();
-        meshMaterial.setSpecularExponent(specularExponent);
-        sceneObjectRenderData.setMaterial(meshMaterial);
-        sceneObject.attachRenderData(sceneObjectRenderData);
         setMeshMorphComponent(mesh, sceneObject, aiMesh);
-        parent.addChildObject(sceneObject);
-        return sceneObject;
->>>>>>> 56e8d4bc
     }
 
     private static final Map<AiTextureType, String> textureMap;
